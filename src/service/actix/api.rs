use actix_files::NamedFile;
use actix_web::body::BoxBody;
use actix_web::http::header::{
	ContentDisposition, ContentEncoding, DispositionParam, DispositionType,
};
use actix_web::{
	delete,
	dev::Payload,
	error::{ErrorForbidden, ErrorInternalServerError, ErrorUnauthorized},
	get,
	http::StatusCode,
	post, put,
	web::{self, Data, Json, JsonConfig, ServiceConfig},
	FromRequest, HttpRequest, HttpResponse, Responder, ResponseError,
};
use actix_web_httpauth::extractors::bearer::BearerAuth;
use futures_util::future::err;
use percent_encoding::percent_decode_str;
use std::future::Future;
use std::path::{Path, PathBuf};
use std::pin::Pin;
use std::str;

use crate::app::{
	config, ddns,
	index::{self, Index},
	lastfm, playlist, rj, settings, thumbnail, user,
	vfs::{self, MountDir},
};
use crate::service::{dto, error::*};

pub fn make_config() -> impl FnOnce(&mut ServiceConfig) + Clone {
	move |cfg: &mut ServiceConfig| {
		let megabyte = 1024 * 1024;
		cfg.app_data(JsonConfig::default().limit(4 * megabyte)) // 4MB
			.service(version)
			.service(initial_setup)
			.service(apply_config)
			.service(get_settings)
			.service(put_settings)
			.service(list_mount_dirs)
			.service(put_mount_dirs)
			.service(get_ddns_config)
			.service(put_ddns_config)
			.service(list_users)
			.service(create_user)
			.service(update_user)
			.service(delete_user)
			.service(get_preferences)
			.service(put_preferences)
			.service(trigger_index)
			.service(login)
			.service(browse_root)
			.service(browse)
			.service(flatten_root)
			.service(flatten)
			.service(random)
			.service(recent)
			.service(search_root)
			.service(search)
			.service(get_audio)
			.service(get_thumbnail)
			.service(list_playlists)
			.service(save_playlist)
			.service(read_playlist)
			.service(delete_playlist)
			.service(export_playlist_m3u)
			.service(import_playlist_m3u)
			.service(lastfm_now_playing)
			.service(lastfm_scrobble)
			.service(lastfm_link_token)
			.service(lastfm_link)
			.service(lastfm_unlink)
			.service(get_announcement)
			.service(get_rj_admin_settings)
			.service(put_rj_admin_settings)
			.service(get_rj_user_settings)
			.service(put_rj_user_settings);
	}
}

impl ResponseError for APIError {
	fn status_code(&self) -> StatusCode {
		match self {
			APIError::AdminPermissionRequired => StatusCode::UNAUTHORIZED,
			APIError::AudioFileIOError => StatusCode::NOT_FOUND,
			APIError::AuthenticationRequired => StatusCode::UNAUTHORIZED,
			APIError::DeletingOwnAccount => StatusCode::CONFLICT,
			APIError::EmbeddedArtworkNotFound => StatusCode::NOT_FOUND,
			APIError::EmptyPassword => StatusCode::BAD_REQUEST,
			APIError::EmptyUsername => StatusCode::BAD_REQUEST,
			APIError::IncorrectCredentials => StatusCode::UNAUTHORIZED,
			APIError::Internal => StatusCode::INTERNAL_SERVER_ERROR,
			APIError::LastFMAccountNotLinked => StatusCode::NO_CONTENT,
			APIError::LastFMLinkContentBase64DecodeError => StatusCode::BAD_REQUEST,
			APIError::LastFMLinkContentEncodingError => StatusCode::BAD_REQUEST,
<<<<<<< HEAD
			APIError::UserNotFound => StatusCode::NOT_FOUND,
			APIError::PlaylistNotFound(_) => StatusCode::NOT_FOUND,
			APIError::VFSPathNotFound => StatusCode::NOT_FOUND,
			APIError::ParseFailed(_) => StatusCode::INTERNAL_SERVER_ERROR,
			APIError::Internal => StatusCode::INTERNAL_SERVER_ERROR,
			APIError::Unspecified => StatusCode::INTERNAL_SERVER_ERROR,
=======
			APIError::OwnAdminPrivilegeRemoval => StatusCode::CONFLICT,
			APIError::PlaylistNotFound => StatusCode::NOT_FOUND,
			APIError::SongMetadataNotFound => StatusCode::NOT_FOUND,
			APIError::ThumbnailFileIOError => StatusCode::NOT_FOUND,
			APIError::UserNotFound => StatusCode::NOT_FOUND,
			APIError::VFSPathNotFound => StatusCode::NOT_FOUND,
>>>>>>> e4959be2
		}
	}
}

#[derive(Debug)]
struct Auth {
	username: String,
}

impl FromRequest for Auth {
	type Error = actix_web::Error;
	type Future = Pin<Box<dyn Future<Output = Result<Self, Self::Error>>>>;

	fn from_request(request: &HttpRequest, payload: &mut Payload) -> Self::Future {
		let user_manager = match request.app_data::<Data<user::Manager>>() {
			Some(m) => m.clone(),
			None => return Box::pin(err(ErrorInternalServerError(APIError::Internal))),
		};

		let bearer_auth_future = BearerAuth::from_request(request, payload);
		let query_params_future =
			web::Query::<dto::AuthQueryParameters>::from_request(request, payload);

		Box::pin(async move {
			// Auth via bearer token in query parameter
			if let Ok(query) = query_params_future.await {
				let auth_token = user::AuthToken(query.auth_token.clone());
				let authorization = block(move || {
					user_manager.authenticate(&auth_token, user::AuthorizationScope::PolarisAuth)
				})
				.await?;
				return Ok(Auth {
					username: authorization.username,
				});
			}

			// Auth via bearer token in authorization header
			if let Ok(bearer_auth) = bearer_auth_future.await {
				let auth_token = user::AuthToken(bearer_auth.token().to_owned());
				let authorization = block(move || {
					user_manager.authenticate(&auth_token, user::AuthorizationScope::PolarisAuth)
				})
				.await?;
				return Ok(Auth {
					username: authorization.username,
				});
			}

			Err(ErrorUnauthorized(APIError::AuthenticationRequired))
		})
	}
}

#[derive(Debug)]
struct AdminRights {
	auth: Option<Auth>,
}

impl FromRequest for AdminRights {
	type Error = actix_web::Error;
	type Future = Pin<Box<dyn Future<Output = Result<Self, Self::Error>>>>;

	fn from_request(request: &HttpRequest, payload: &mut Payload) -> Self::Future {
		let user_manager = match request.app_data::<Data<user::Manager>>() {
			Some(m) => m.clone(),
			None => return Box::pin(err(ErrorInternalServerError(APIError::Internal))),
		};

		let auth_future = Auth::from_request(request, payload);

		Box::pin(async move {
			let user_manager_count = user_manager.clone();
			let user_count = block(move || user_manager_count.count()).await;
			match user_count {
				Err(e) => return Err(e.into()),
				Ok(0) => return Ok(AdminRights { auth: None }),
				_ => (),
			};

			let auth = auth_future.await?;
			let username = auth.username.clone();
			let is_admin = block(move || user_manager.is_admin(&username)).await?;
			if is_admin {
				Ok(AdminRights { auth: Some(auth) })
			} else {
				Err(ErrorForbidden(APIError::AdminPermissionRequired))
			}
		})
	}
}

struct MediaFile {
	named_file: NamedFile,
}

impl MediaFile {
	fn new(named_file: NamedFile) -> Self {
		Self { named_file }
	}
}

impl Responder for MediaFile {
	type Body = BoxBody;

	fn respond_to(self, req: &HttpRequest) -> HttpResponse<Self::Body> {
		// Intentionally turn off content encoding for media files because:
		// 1. There is little value in compressing files that are already compressed (mp3, jpg, etc.)
		// 2. The Content-Length header is incompatible with content encoding (other than identity), and can be valuable for clients
		self.named_file
			.set_content_encoding(ContentEncoding::Identity)
			.into_response(req)
	}
}

async fn block<F, I, E>(f: F) -> Result<I, APIError>
where
	F: FnOnce() -> Result<I, E> + Send + 'static,
	I: Send + 'static,
	E: Send + std::fmt::Debug + 'static + Into<APIError>,
{
	actix_web::web::block(f)
		.await
		.map_err(|_| APIError::Internal)
		.and_then(|r| r.map_err(|e| e.into()))
}

#[get("/version")]
async fn version() -> Json<dto::Version> {
	let current_version = dto::Version {
		major: dto::API_MAJOR_VERSION,
		minor: dto::API_MINOR_VERSION,
	};
	Json(current_version)
}

#[get("/initial_setup")]
async fn initial_setup(
	user_manager: Data<user::Manager>,
) -> Result<Json<dto::InitialSetup>, APIError> {
	let initial_setup = block(move || -> Result<dto::InitialSetup, APIError> {
		let users = user_manager.list()?;
		let has_any_admin = users.iter().any(|u| u.is_admin());
		Ok(dto::InitialSetup {
			has_any_users: has_any_admin,
		})
	})
	.await?;
	Ok(Json(initial_setup))
}

#[put("/config")]
async fn apply_config(
	_admin_rights: AdminRights,
	config_manager: Data<config::Manager>,
	config: Json<dto::Config>,
) -> Result<HttpResponse, APIError> {
	block(move || config_manager.apply(&config.to_owned().into())).await?;
	Ok(HttpResponse::new(StatusCode::OK))
}

#[get("/settings")]
async fn get_settings(
	settings_manager: Data<settings::Manager>,
	_admin_rights: AdminRights,
) -> Result<Json<dto::Settings>, APIError> {
	let settings = block(move || settings_manager.read()).await?;
	Ok(Json(settings.into()))
}

#[put("/settings")]
async fn put_settings(
	_admin_rights: AdminRights,
	settings_manager: Data<settings::Manager>,
	new_settings: Json<dto::NewSettings>,
) -> Result<HttpResponse, APIError> {
	block(move || settings_manager.amend(&new_settings.to_owned().into())).await?;
	Ok(HttpResponse::new(StatusCode::OK))
}

#[get("/mount_dirs")]
async fn list_mount_dirs(
	vfs_manager: Data<vfs::Manager>,
	_admin_rights: AdminRights,
) -> Result<Json<Vec<dto::MountDir>>, APIError> {
	let mount_dirs = block(move || vfs_manager.mount_dirs()).await?;
	let mount_dirs = mount_dirs.into_iter().map(|m| m.into()).collect();
	Ok(Json(mount_dirs))
}

#[put("/mount_dirs")]
async fn put_mount_dirs(
	_admin_rights: AdminRights,
	vfs_manager: Data<vfs::Manager>,
	new_mount_dirs: Json<Vec<dto::MountDir>>,
) -> Result<HttpResponse, APIError> {
	let new_mount_dirs: Vec<MountDir> = new_mount_dirs.iter().cloned().map(|m| m.into()).collect();
	block(move || vfs_manager.set_mount_dirs(&new_mount_dirs)).await?;
	Ok(HttpResponse::new(StatusCode::OK))
}

#[get("/ddns")]
async fn get_ddns_config(
	ddns_manager: Data<ddns::Manager>,
	_admin_rights: AdminRights,
) -> Result<Json<dto::DDNSConfig>, APIError> {
	let ddns_config = block(move || ddns_manager.config()).await?;
	Ok(Json(ddns_config.into()))
}

#[put("/ddns")]
async fn put_ddns_config(
	_admin_rights: AdminRights,
	ddns_manager: Data<ddns::Manager>,
	new_ddns_config: Json<dto::DDNSConfig>,
) -> Result<HttpResponse, APIError> {
	block(move || ddns_manager.set_config(&new_ddns_config.to_owned().into())).await?;
	Ok(HttpResponse::new(StatusCode::OK))
}

#[get("/users")]
async fn list_users(
	user_manager: Data<user::Manager>,
	_admin_rights: AdminRights,
) -> Result<Json<Vec<dto::User>>, APIError> {
	let users = block(move || user_manager.list()).await?;
	let users = users.into_iter().map(|u| u.into()).collect();
	Ok(Json(users))
}

#[post("/user")]
async fn create_user(
	user_manager: Data<user::Manager>,
	_admin_rights: AdminRights,
	new_user: Json<dto::NewUser>,
) -> Result<HttpResponse, APIError> {
	let new_user = new_user.to_owned().into();
	block(move || user_manager.create(&new_user)).await?;
	Ok(HttpResponse::new(StatusCode::OK))
}

#[put("/user/{name}")]
async fn update_user(
	user_manager: Data<user::Manager>,
	admin_rights: AdminRights,
	name: web::Path<String>,
	user_update: Json<dto::UserUpdate>,
) -> Result<HttpResponse, APIError> {
	if let Some(auth) = &admin_rights.auth {
		if auth.username == name.as_str() && user_update.new_is_admin == Some(false) {
			return Err(APIError::OwnAdminPrivilegeRemoval);
		}
	}

	block(move || -> Result<(), APIError> {
		if let Some(password) = &user_update.new_password {
			user_manager.set_password(&name, password)?;
		}
		if let Some(is_admin) = &user_update.new_is_admin {
			user_manager.set_is_admin(&name, *is_admin)?;
		}
		Ok(())
	})
	.await?;
	Ok(HttpResponse::new(StatusCode::OK))
}

#[delete("/user/{name}")]
async fn delete_user(
	user_manager: Data<user::Manager>,
	admin_rights: AdminRights,
	name: web::Path<String>,
) -> Result<HttpResponse, APIError> {
	if let Some(auth) = &admin_rights.auth {
		if auth.username == name.as_str() {
			return Err(APIError::DeletingOwnAccount);
		}
	}
	block(move || user_manager.delete(&name)).await?;
	Ok(HttpResponse::new(StatusCode::OK))
}

#[get("/preferences")]
async fn get_preferences(
	user_manager: Data<user::Manager>,
	auth: Auth,
) -> Result<Json<user::Preferences>, APIError> {
	let preferences = block(move || user_manager.read_preferences(&auth.username)).await?;
	Ok(Json(preferences))
}

#[put("/preferences")]
async fn put_preferences(
	user_manager: Data<user::Manager>,
	auth: Auth,
	preferences: Json<user::Preferences>,
) -> Result<HttpResponse, APIError> {
	block(move || user_manager.write_preferences(&auth.username, &preferences)).await?;
	Ok(HttpResponse::new(StatusCode::OK))
}

#[post("/trigger_index")]
async fn trigger_index(
	index: Data<Index>,
	_admin_rights: AdminRights,
) -> Result<HttpResponse, APIError> {
	index.trigger_reindex();
	Ok(HttpResponse::new(StatusCode::OK))
}

#[post("/auth")]
async fn login(
	user_manager: Data<user::Manager>,
	credentials: Json<dto::Credentials>,
) -> Result<HttpResponse, APIError> {
	let username = credentials.username.clone();
	let (user::AuthToken(token), is_admin) =
		block(move || -> Result<(user::AuthToken, bool), APIError> {
			let auth_token = user_manager.login(&credentials.username, &credentials.password)?;
			let is_admin = user_manager.is_admin(&credentials.username)?;
			Ok((auth_token, is_admin))
		})
		.await?;
	let authorization = dto::Authorization {
		username: username.clone(),
		token,
		is_admin,
	};
	let response = HttpResponse::Ok().json(authorization);
	Ok(response)
}

#[get("/browse")]
async fn browse_root(
	index: Data<Index>,
	_auth: Auth,
) -> Result<Json<Vec<index::CollectionFile>>, APIError> {
	let result = block(move || index.browse(Path::new(""))).await?;
	Ok(Json(result))
}

#[get("/browse/{path:.*}")]
async fn browse(
	index: Data<Index>,
	_auth: Auth,
	path: web::Path<String>,
) -> Result<Json<Vec<index::CollectionFile>>, APIError> {
	let result = block(move || {
		let path = percent_decode_str(&path).decode_utf8_lossy();
		index.browse(Path::new(path.as_ref()))
	})
	.await?;
	Ok(Json(result))
}

#[get("/flatten")]
async fn flatten_root(index: Data<Index>, _auth: Auth) -> Result<Json<Vec<index::Song>>, APIError> {
	let songs = block(move || index.flatten(Path::new(""))).await?;
	Ok(Json(songs))
}

#[get("/flatten/{path:.*}")]
async fn flatten(
	index: Data<Index>,
	_auth: Auth,
	path: web::Path<String>,
) -> Result<Json<Vec<index::Song>>, APIError> {
	let songs = block(move || {
		let path = percent_decode_str(&path).decode_utf8_lossy();
		index.flatten(Path::new(path.as_ref()))
	})
	.await?;
	Ok(Json(songs))
}

#[get("/random")]
async fn random(index: Data<Index>, _auth: Auth) -> Result<Json<Vec<index::Directory>>, APIError> {
	let result = block(move || index.get_random_albums(20)).await?;
	Ok(Json(result))
}

#[get("/recent")]
async fn recent(index: Data<Index>, _auth: Auth) -> Result<Json<Vec<index::Directory>>, APIError> {
	let result = block(move || index.get_recent_albums(20)).await?;
	Ok(Json(result))
}

#[get("/search")]
async fn search_root(
	index: Data<Index>,
	_auth: Auth,
) -> Result<Json<Vec<index::CollectionFile>>, APIError> {
	let result = block(move || index.search("")).await?;
	Ok(Json(result))
}

#[get("/search/{query:.*}")]
async fn search(
	index: Data<Index>,
	_auth: Auth,
	query: web::Path<String>,
) -> Result<Json<Vec<index::CollectionFile>>, APIError> {
	let result = block(move || index.search(&query)).await?;
	Ok(Json(result))
}

#[get("/audio/{path:.*}")]
async fn get_audio(
	vfs_manager: Data<vfs::Manager>,
	_auth: Auth,
	path: web::Path<String>,
) -> Result<MediaFile, APIError> {
	let audio_path = block(move || {
		let vfs = vfs_manager.get_vfs()?;
		let path = percent_decode_str(&path).decode_utf8_lossy();
		vfs.virtual_to_real(Path::new(path.as_ref()))
	})
	.await?;

	let named_file = NamedFile::open(&audio_path).map_err(|_| APIError::AudioFileIOError)?;
	Ok(MediaFile::new(named_file))
}

#[get("/thumbnail/{path:.*}")]
async fn get_thumbnail(
	vfs_manager: Data<vfs::Manager>,
	thumbnails_manager: Data<thumbnail::Manager>,
	_auth: Auth,
	path: web::Path<String>,
	options_input: web::Query<dto::ThumbnailOptions>,
) -> Result<MediaFile, APIError> {
	let options = thumbnail::Options::from(options_input.0);

	let thumbnail_path = block(move || -> Result<PathBuf, APIError> {
		let vfs = vfs_manager.get_vfs()?;
		let path = percent_decode_str(&path).decode_utf8_lossy();
		let image_path = vfs.virtual_to_real(Path::new(path.as_ref()))?;
		thumbnails_manager
			.get_thumbnail(&image_path, &options)
			.map_err(|e| e.into())
	})
	.await?;

	let named_file =
		NamedFile::open(&thumbnail_path).map_err(|_| APIError::ThumbnailFileIOError)?;

	Ok(MediaFile::new(named_file))
}

#[get("/playlists")]
async fn list_playlists(
	playlist_manager: Data<playlist::Manager>,
	auth: Auth,
) -> Result<Json<Vec<dto::ListPlaylistsEntry>>, APIError> {
	let playlist_names = block(move || playlist_manager.list_playlists(&auth.username)).await?;
	let playlists: Vec<dto::ListPlaylistsEntry> = playlist_names
		.into_iter()
		.map(|p| dto::ListPlaylistsEntry { name: p })
		.collect();

	Ok(Json(playlists))
}

#[put("/playlist/{name}")]
async fn save_playlist(
	playlist_manager: Data<playlist::Manager>,
	auth: Auth,
	name: web::Path<String>,
	playlist: Json<dto::SavePlaylistInput>,
) -> Result<HttpResponse, APIError> {
	block(move || playlist_manager.save_playlist(&name, &auth.username, &playlist.tracks)).await?;
	Ok(HttpResponse::new(StatusCode::OK))
}

#[get("/playlist/{name}")]
async fn read_playlist(
	playlist_manager: Data<playlist::Manager>,
	auth: Auth,
	name: web::Path<String>,
) -> Result<Json<Vec<index::Song>>, APIError> {
	let songs = block(move || playlist_manager.read_playlist(&name, &auth.username)).await?;
	Ok(Json(songs))
}

#[get("/exchange/playlist")]
async fn export_playlist_m3u(
	playlist_manager: Data<playlist::Manager>,
	auth: Auth,
	exchange: web::Query<playlist::PlaylistExport>,
) -> Result<HttpResponse, APIError> {
	let download_file_name = format!("{:?}.m3u", exchange.name);
	let buffer: String =
		block(move || playlist_manager.export_playlist(&auth.username, exchange.into_inner()))
			.await?;
	Ok(HttpResponse::Ok()
		.content_type("application/force-download")
		.insert_header(ContentDisposition {
			disposition: DispositionType::Attachment,
			parameters: vec![DispositionParam::Filename(String::from(download_file_name))],
		})
		.body(buffer))
}

#[put("/exchange/playlist")]
async fn import_playlist_m3u(
	_playlist_manager: Data<playlist::Manager>,
	_auth: Auth,
	exchange: web::Query<playlist::PlaylistImport>,
	// playlist: Json<dto::SavePlaylistInput>,
	_playlist: String,
) -> Result<HttpResponse, APIError> {
	Ok(HttpResponse::Ok()
		.content_type("application/force-download")
		.insert_header(ContentDisposition {
			disposition: DispositionType::Attachment,
			parameters: vec![DispositionParam::Filename(exchange.name.clone())],
		})
		.body("hello world"))
}

#[delete("/playlist/{name}")]
async fn delete_playlist(
	playlist_manager: Data<playlist::Manager>,
	auth: Auth,
	name: web::Path<String>,
) -> Result<HttpResponse, APIError> {
	block(move || playlist_manager.delete_playlist(&name, &auth.username)).await?;
	Ok(HttpResponse::new(StatusCode::OK))
}

#[put("/lastfm/now_playing/{path:.*}")]
async fn lastfm_now_playing(
	lastfm_manager: Data<lastfm::Manager>,
	user_manager: Data<user::Manager>,
	auth: Auth,
	path: web::Path<String>,
) -> Result<HttpResponse, APIError> {
	block(move || -> Result<(), APIError> {
		if !user_manager.is_lastfm_linked(&auth.username) {
			return Err(APIError::LastFMAccountNotLinked);
		}
		let path = percent_decode_str(&path).decode_utf8_lossy();
		lastfm_manager.now_playing(&auth.username, Path::new(path.as_ref()))?;
		Ok(())
	})
	.await?;
	Ok(HttpResponse::new(StatusCode::OK))
}

#[post("/lastfm/scrobble/{path:.*}")]
async fn lastfm_scrobble(
	lastfm_manager: Data<lastfm::Manager>,
	user_manager: Data<user::Manager>,
	auth: Auth,
	path: web::Path<String>,
) -> Result<HttpResponse, APIError> {
	block(move || -> Result<(), APIError> {
		if !user_manager.is_lastfm_linked(&auth.username) {
			return Err(APIError::LastFMAccountNotLinked);
		}
		let path = percent_decode_str(&path).decode_utf8_lossy();
		lastfm_manager.scrobble(&auth.username, Path::new(path.as_ref()))?;
		Ok(())
	})
	.await?;
	Ok(HttpResponse::new(StatusCode::OK))
}

#[get("/lastfm/link_token")]
async fn lastfm_link_token(
	lastfm_manager: Data<lastfm::Manager>,
	auth: Auth,
) -> Result<Json<dto::LastFMLinkToken>, APIError> {
	let user::AuthToken(value) =
		block(move || lastfm_manager.generate_link_token(&auth.username)).await?;
	Ok(Json(dto::LastFMLinkToken { value }))
}

#[get("/lastfm/link")]
async fn lastfm_link(
	lastfm_manager: Data<lastfm::Manager>,
	user_manager: Data<user::Manager>,
	payload: web::Query<dto::LastFMLink>,
) -> Result<HttpResponse, APIError> {
	let popup_content_string = block(move || {
		let auth_token = user::AuthToken(payload.auth_token.clone());
		let authorization =
			user_manager.authenticate(&auth_token, user::AuthorizationScope::LastFMLink)?;
		let lastfm_token = &payload.token;
		lastfm_manager.link(&authorization.username, lastfm_token)?;

		// Percent decode
		let base64_content = percent_decode_str(&payload.content).decode_utf8_lossy();

		// Base64 decode
		let popup_content = base64::decode(base64_content.as_bytes())
			.map_err(|_| APIError::LastFMLinkContentBase64DecodeError)?;

		// UTF-8 decode
		str::from_utf8(&popup_content)
			.map_err(|_| APIError::LastFMLinkContentEncodingError)
			.map(|s| s.to_owned())
	})
	.await?;

	Ok(HttpResponse::build(StatusCode::OK)
		.content_type("text/html; charset=utf-8")
		.body(popup_content_string))
}

#[delete("/lastfm/link")]
async fn lastfm_unlink(
	lastfm_manager: Data<lastfm::Manager>,
	auth: Auth,
) -> Result<HttpResponse, APIError> {
	block(move || lastfm_manager.unlink(&auth.username)).await?;
	Ok(HttpResponse::new(StatusCode::OK))
}

async fn my_block<F, I, E>(f: F) -> Result<I, APIError>
where
	F: FnOnce() -> Result<I, E> + Send + 'static,
	I: Send + 'static,
	E: Send + std::fmt::Debug + 'static + Into<APIError>,
{
	actix_web::web::block(f)
		.await
		.map_err(|_| APIError::Unspecified)
		.and_then(|r| r.map_err(|_| APIError::Unspecified))
}

fn make_error_response(err: String) -> HttpResponse {
	return HttpResponse::build(StatusCode::BAD_REQUEST)
		.content_type("text/plain")
		.body(err);
}

#[get("/rj/songs")]
async fn get_announcement(
	index: Data<Index>,
	_auth: Auth,
	announce: web::Query<index::RjRequest>,
) -> HttpResponse {
	let res = my_block(move || rj::get_announcement(index.as_ref(), announce.into_inner())).await;
	if res.is_err() {
		return make_error_response(res.expect_err("Memory corruption").to_string());
	}
	let (content_type, buffer) = res.unwrap();
	HttpResponse::build(StatusCode::OK)
		.content_type(content_type)
		.body(buffer)
}

#[get("/rj/user_settings")]
async fn get_rj_user_settings(
	settings_manager: Data<settings::Manager>,
	_auth: Auth,
) -> Result<Json<rj::UserSettings>, APIError> {
	let settings = block(move || settings_manager.get_rj_user_settings()).await?;
	Ok(Json(settings))
}

fn update_user_settings(
	index: Data<Index>,
	settings_manager: Data<settings::Manager>,
	new_settings: Json<rj::UserSettings>,
) -> Result<(), APIError> {
	let mut rj_manager = index.rj_manager.write().unwrap();
	let to_restore = rj_manager.update_user_settings(new_settings.to_owned())?;
	settings_manager
		.put_rj_user_settings(&new_settings.to_owned())
		.map_err(|op| {
			rj_manager.restore_user_settings(to_restore);
			op.into()
		})
}

#[put("/rj/user_settings")]
async fn put_rj_user_settings(
	_admin_rights: AdminRights,
	index: Data<Index>,
	settings_manager: Data<settings::Manager>,
	new_settings: Json<rj::UserSettings>,
) -> HttpResponse {
	let res = my_block(move || update_user_settings(index, settings_manager, new_settings)).await;
	if let Some(err) = res.err() {
		return make_error_response(err.to_string());
	}

	HttpResponse::build(StatusCode::OK)
		.content_type("text/plain")
		.body("dancing with wolves error")
}

#[get("/rj/admin_settings")]
async fn get_rj_admin_settings(
	settings_manager: Data<settings::Manager>,
	_admin_rights: AdminRights,
) -> Result<Json<rj::AdminSettings>, APIError> {
	let settings = block(move || settings_manager.get_rj_admin_settings()).await?;
	Ok(Json(settings))
}

fn update_admin_settings(
	index: Data<Index>,
	settings_manager: Data<settings::Manager>,
	new_settings: Json<rj::AdminSettings>,
) -> Result<(), APIError> {
	let mut rj_manager = index.rj_manager.write().unwrap();
	let to_restore = rj_manager
		.update_admin_settings(new_settings.to_owned())
		.map_err(|err| err)?;
	settings_manager
		.put_rj_admin_settings(&new_settings.to_owned())
		.map_err(|op| {
			rj_manager.update_admin_settings(to_restore).unwrap();
			op.into()
		})
}

#[put("/rj/admin_settings")]
async fn put_rj_admin_settings(
	_admin_rights: AdminRights,
	index: Data<Index>,
	settings_manager: Data<settings::Manager>,
	new_settings: Json<rj::AdminSettings>,
) -> HttpResponse {
	let res = my_block(move || update_admin_settings(index, settings_manager, new_settings)).await;
	if let Some(err) = res.err() {
		return make_error_response(err.to_string());
	}
	HttpResponse::new(StatusCode::OK)
}<|MERGE_RESOLUTION|>--- conflicted
+++ resolved
@@ -94,21 +94,13 @@
 			APIError::LastFMAccountNotLinked => StatusCode::NO_CONTENT,
 			APIError::LastFMLinkContentBase64DecodeError => StatusCode::BAD_REQUEST,
 			APIError::LastFMLinkContentEncodingError => StatusCode::BAD_REQUEST,
-<<<<<<< HEAD
 			APIError::UserNotFound => StatusCode::NOT_FOUND,
 			APIError::PlaylistNotFound(_) => StatusCode::NOT_FOUND,
 			APIError::VFSPathNotFound => StatusCode::NOT_FOUND,
 			APIError::ParseFailed(_) => StatusCode::INTERNAL_SERVER_ERROR,
-			APIError::Internal => StatusCode::INTERNAL_SERVER_ERROR,
-			APIError::Unspecified => StatusCode::INTERNAL_SERVER_ERROR,
-=======
 			APIError::OwnAdminPrivilegeRemoval => StatusCode::CONFLICT,
-			APIError::PlaylistNotFound => StatusCode::NOT_FOUND,
 			APIError::SongMetadataNotFound => StatusCode::NOT_FOUND,
 			APIError::ThumbnailFileIOError => StatusCode::NOT_FOUND,
-			APIError::UserNotFound => StatusCode::NOT_FOUND,
-			APIError::VFSPathNotFound => StatusCode::NOT_FOUND,
->>>>>>> e4959be2
 		}
 	}
 }
@@ -735,8 +727,8 @@
 {
 	actix_web::web::block(f)
 		.await
-		.map_err(|_| APIError::Unspecified)
-		.and_then(|r| r.map_err(|_| APIError::Unspecified))
+		.map_err(|_| APIError::Internal)
+		.and_then(|r| r.map_err(|_| APIError::Internal))
 }
 
 fn make_error_response(err: String) -> HttpResponse {
