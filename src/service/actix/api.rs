--- conflicted
+++ resolved
@@ -1,6 +1,8 @@
 use actix_files::NamedFile;
 use actix_web::body::{BoxBody, MessageBody};
-use actix_web::http::header::ContentEncoding;
+use actix_web::http::header::{
+	ContentDisposition, ContentEncoding, DispositionParam, DispositionType,
+};
 use actix_web::{
 	delete,
 	dev::{Payload, Service, ServiceRequest, ServiceResponse},
@@ -95,6 +97,7 @@
 			APIError::UserNotFound => StatusCode::NOT_FOUND,
 			APIError::PlaylistNotFound(_) => StatusCode::NOT_FOUND,
 			APIError::VFSPathNotFound => StatusCode::NOT_FOUND,
+			APIError::ParseFailed(_) => StatusCode::INTERNAL_SERVER_ERROR,
 			APIError::Unspecified => StatusCode::INTERNAL_SERVER_ERROR,
 		}
 	}
@@ -390,20 +393,6 @@
 }
 
 impl Responder for MediaFile {
-<<<<<<< HEAD
-	type Error = actix_web::Error;
-	type Future = Ready<Result<HttpResponse, actix_web::Error>>;
-
-	fn respond_to(self, req: &HttpRequest) -> Self::Future {
-		let mut response = self.named_file.into_response(req);
-		if let Ok(r) = response.as_mut() {
-			// Intentionally turn off content encoding for media files because:
-			// 1. There is little value in compressing files that are already compressed (mp3, jpg, etc.)
-			// 2. The Content-Length header is incompatible with content encoding (other than identity), and can be valuable for clients
-			r.encoding(ContentEncoding::Identity);
-		}
-		ready(response)
-=======
 	type Body = BoxBody;
 
 	fn respond_to(self, req: &HttpRequest) -> HttpResponse<Self::Body> {
@@ -413,7 +402,6 @@
 		self.named_file
 			.set_content_encoding(ContentEncoding::Identity)
 			.into_response(req)
->>>>>>> 374d0ca5
 	}
 }
 
@@ -498,15 +486,7 @@
 	vfs_manager: Data<vfs::Manager>,
 	new_mount_dirs: Json<Vec<dto::MountDir>>,
 ) -> Result<HttpResponse, APIError> {
-<<<<<<< HEAD
 	let new_mount_dirs: Vec<MountDir> = new_mount_dirs.iter().cloned().map(|m| m.into()).collect();
-=======
-	let new_mount_dirs: Vec<MountDir> = new_mount_dirs
-		.iter()
-        .cloned()
-		.map(|m| m.into())
-		.collect();
->>>>>>> 374d0ca5
 	block(move || vfs_manager.set_mount_dirs(&new_mount_dirs)).await?;
 	Ok(HttpResponse::new(StatusCode::OK))
 }
@@ -812,10 +792,10 @@
 			.await?;
 	Ok(HttpResponse::Ok()
 		.content_type("application/force-download")
-		.set_header(
-			"Content-Disposition",
-			format!("attachment; filename=\"{}\"", download_file_name),
-		)
+		.insert_header(ContentDisposition {
+			disposition: DispositionType::Attachment,
+			parameters: vec![DispositionParam::Filename(String::from(download_file_name))],
+		})
 		.body(buffer))
 }
 
@@ -829,10 +809,12 @@
 ) -> Result<HttpResponse, APIError> {
 	Ok(HttpResponse::Ok()
 		.content_type("application/force-download")
-		.set_header(
-			"Content-Disposition",
-			format!("attachment; filename=\"{}\"", exchange.name),
-		)
+		.insert_header(ContentDisposition {
+			disposition: DispositionType::Attachment,
+			parameters: vec![DispositionParam::Filename(String::from(
+				exchange.name.clone(),
+			))],
+		})
 		.body("hello world"))
 }
 
@@ -935,16 +917,16 @@
 	Ok(HttpResponse::new(StatusCode::OK))
 }
 
-async fn my_block<F, I, E>(f: F) -> Result<I, String>
+async fn my_block<F, I, E>(f: F) -> Result<I, APIError>
 where
 	F: FnOnce() -> Result<I, E> + Send + 'static,
 	I: Send + 'static,
-	E: Send + std::fmt::Debug + 'static + Into<String>,
+	E: Send + std::fmt::Debug + 'static + Into<APIError>,
 {
-	actix_web::web::block(f).await.map_err(|e| match e {
-		BlockingError::Error(e) => e.into(),
-		BlockingError::Canceled => "The task was cancelled".to_string(),
-	})
+	actix_web::web::block(f)
+		.await
+		.map_err(|_| APIError::Unspecified)
+		.and_then(|r| r.map_err(|_| APIError::Unspecified))
 }
 
 fn make_error_response(err: String) -> HttpResponse {
@@ -960,11 +942,11 @@
 	announce: web::Query<index::RjRequest>,
 ) -> HttpResponse {
 	let res = my_block(move || {
-		rj::get_announcement(index.as_ref(), announce.into_inner()).map_err(|op| op.to_string())
+		rj::get_announcement(index.as_ref(), announce.into_inner()).map_err(|op| op)
 	})
 	.await;
 	if res.is_err() {
-		return make_error_response(res.expect_err("Memory corruption"));
+		return make_error_response(res.expect_err("Memory corruption").to_string());
 	}
 	let (content_type, buffer) = res.unwrap();
 	HttpResponse::build(StatusCode::OK)
@@ -985,16 +967,16 @@
 	index: Data<Index>,
 	settings_manager: Data<settings::Manager>,
 	new_settings: Json<rj::UserSettings>,
-) -> Result<(), String> {
+) -> Result<(), APIError> {
 	let mut rj_manager = index.rj_manager.write().unwrap();
 	let to_restore = rj_manager
 		.update_user_settings(new_settings.to_owned())
-		.map_err(|err| err.to_string())?;
+		.map_err(|err| err)?;
 	settings_manager
 		.put_rj_user_settings(&new_settings.to_owned())
 		.map_err(|op| {
 			rj_manager.restore_user_settings(to_restore);
-			op.to_string()
+			op.into()
 		})
 }
 
@@ -1007,7 +989,7 @@
 ) -> HttpResponse {
 	let res = my_block(move || update_user_settings(index, settings_manager, new_settings)).await;
 	if let Some(err) = res.err() {
-		return make_error_response(err);
+		return make_error_response(err.to_string());
 	}
 
 	HttpResponse::build(StatusCode::OK)
@@ -1028,16 +1010,16 @@
 	index: Data<Index>,
 	settings_manager: Data<settings::Manager>,
 	new_settings: Json<rj::AdminSettings>,
-) -> Result<(), String> {
+) -> Result<(), APIError> {
 	let mut rj_manager = index.rj_manager.write().unwrap();
 	let to_restore = rj_manager
 		.update_admin_settings(new_settings.to_owned())
-		.map_err(|err| err.to_string())?;
+		.map_err(|err| err)?;
 	settings_manager
 		.put_rj_admin_settings(&new_settings.to_owned())
 		.map_err(|op| {
 			rj_manager.update_admin_settings(to_restore).unwrap();
-			op.to_string()
+			op.into()
 		})
 }
 
@@ -1050,7 +1032,7 @@
 ) -> HttpResponse {
 	let res = my_block(move || update_admin_settings(index, settings_manager, new_settings)).await;
 	if let Some(err) = res.err() {
-		return make_error_response(err);
+		return make_error_response(err.to_string());
 	}
 	HttpResponse::new(StatusCode::OK)
 }