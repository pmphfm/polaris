--- conflicted
+++ resolved
@@ -96,11 +96,8 @@
 			APIError::UserNotFound => StatusCode::NOT_FOUND,
 			APIError::PlaylistNotFound(_) => StatusCode::NOT_FOUND,
 			APIError::VFSPathNotFound => StatusCode::NOT_FOUND,
-<<<<<<< HEAD
 			APIError::ParseFailed(_) => StatusCode::INTERNAL_SERVER_ERROR,
-=======
 			APIError::Internal => StatusCode::INTERNAL_SERVER_ERROR,
->>>>>>> 223894c2
 			APIError::Unspecified => StatusCode::INTERNAL_SERVER_ERROR,
 		}
 	}
