use actix_files::NamedFile;
use actix_web::{
	client::HttpError,
	delete,
	dev::{BodyEncoding, MessageBody, Payload, Service, ServiceRequest, ServiceResponse},
	error::{BlockingError, ErrorForbidden, ErrorInternalServerError, ErrorUnauthorized},
	get,
	http::{ContentEncoding, StatusCode},
	post, put,
	web::{self, Data, Json, JsonConfig, ServiceConfig},
	FromRequest, HttpMessage, HttpRequest, HttpResponse, Responder, ResponseError,
};
use actix_web_httpauth::extractors::{basic::BasicAuth, bearer::BearerAuth};
use cookie::{self, *};
use futures_util::future::{err, ok, ready, Ready};
use percent_encoding::percent_decode_str;
use std::future::Future;
use std::ops::Deref;
use std::path::Path;
use std::pin::Pin;
use std::str;

use crate::app::{
	config, ddns,
	index::{self, Index},
<<<<<<< HEAD
	lastfm, playlist, rj, settings, thumbnail, user,
=======
	lastfm, playlist, settings, thumbnail, user,
>>>>>>> 90fd6bbc
	vfs::{self, MountDir},
};
use crate::service::{dto, error::*};

pub fn make_config() -> impl FnOnce(&mut ServiceConfig) + Clone {
	move |cfg: &mut ServiceConfig| {
		let megabyte = 1024 * 1024;
		cfg.app_data(JsonConfig::default().limit(4 * megabyte)) // 4MB
			.service(version)
			.service(initial_setup)
			.service(apply_config)
			.service(get_settings)
			.service(put_settings)
			.service(list_mount_dirs)
			.service(put_mount_dirs)
			.service(get_ddns_config)
			.service(put_ddns_config)
			.service(list_users)
			.service(create_user)
			.service(update_user)
			.service(delete_user)
			.service(get_preferences)
			.service(put_preferences)
			.service(trigger_index)
			.service(login)
			.service(browse_root)
			.service(browse)
			.service(flatten_root)
			.service(flatten)
			.service(random)
			.service(recent)
			.service(search_root)
			.service(search)
			.service(get_audio)
			.service(get_thumbnail)
			.service(list_playlists)
			.service(save_playlist)
			.service(read_playlist)
			.service(delete_playlist)
			.service(lastfm_now_playing)
			.service(lastfm_scrobble)
			.service(lastfm_link_token)
			.service(lastfm_link)
			.service(lastfm_unlink)
			.service(get_announcement)
			.service(get_rj_admin_settings)
			.service(put_rj_admin_settings)
			.service(get_rj_user_settings)
			.service(put_rj_user_settings);
	}
}

impl ResponseError for APIError {
	fn status_code(&self) -> StatusCode {
		match self {
			APIError::IncorrectCredentials => StatusCode::UNAUTHORIZED,
			APIError::EmptyUsername => StatusCode::BAD_REQUEST,
			APIError::EmptyPassword => StatusCode::BAD_REQUEST,
			APIError::DeletingOwnAccount => StatusCode::CONFLICT,
			APIError::OwnAdminPrivilegeRemoval => StatusCode::CONFLICT,
			APIError::AudioFileIOError => StatusCode::NOT_FOUND,
			APIError::ThumbnailFileIOError => StatusCode::NOT_FOUND,
			APIError::LastFMAccountNotLinked => StatusCode::NO_CONTENT,
			APIError::LastFMLinkContentBase64DecodeError => StatusCode::BAD_REQUEST,
			APIError::LastFMLinkContentEncodingError => StatusCode::BAD_REQUEST,
			APIError::UserNotFound => StatusCode::NOT_FOUND,
			APIError::PlaylistNotFound => StatusCode::NOT_FOUND,
			APIError::VFSPathNotFound => StatusCode::NOT_FOUND,
			APIError::Unspecified => StatusCode::INTERNAL_SERVER_ERROR,
		}
	}
}

#[derive(Clone)]
struct Cookies {
	jar: CookieJar,
	key: Key,
}

impl Cookies {
	fn new(key: Key) -> Self {
		let jar = CookieJar::new();
		Self { jar, key }
	}

	fn add_original(&mut self, cookie: Cookie<'static>) {
		self.jar.add_original(cookie);
	}

	fn add(&mut self, cookie: Cookie<'static>) {
		self.jar.add(cookie);
	}

	fn add_signed(&mut self, cookie: Cookie<'static>) {
		self.jar.signed(&self.key).add(cookie);
	}

	#[allow(dead_code)]
	fn get(&self, name: &str) -> Option<&Cookie> {
		self.jar.get(name)
	}

	fn get_signed(&mut self, name: &str) -> Option<Cookie> {
		self.jar.signed(&self.key).get(name)
	}
}

impl FromRequest for Cookies {
	type Error = actix_web::Error;
	type Future = Pin<Box<dyn Future<Output = Result<Self, Self::Error>>>>;
	type Config = ();

	fn from_request(request: &HttpRequest, _payload: &mut Payload) -> Self::Future {
		let request_cookies = match request.cookies() {
			Ok(c) => c,
			Err(_) => return Box::pin(err(ErrorInternalServerError(APIError::Unspecified))),
		};

		let key = match request.app_data::<Data<Key>>() {
			Some(k) => k.as_ref(),
			None => return Box::pin(err(ErrorInternalServerError(APIError::Unspecified))),
		};

		let mut cookies = Cookies::new(key.clone());
		for cookie in request_cookies.deref() {
			cookies.add_original(cookie.clone());
		}

		Box::pin(ok(cookies))
	}
}

#[derive(Debug)]
enum AuthSource {
	AuthorizationBasic,
	AuthorizationBearer,
	Cookie,
	QueryParameter,
}

#[derive(Debug)]
struct Auth {
	username: String,
	source: AuthSource,
}

impl FromRequest for Auth {
	type Error = actix_web::Error;
	type Future = Pin<Box<dyn Future<Output = Result<Self, Self::Error>>>>;
	type Config = ();

	fn from_request(request: &HttpRequest, payload: &mut Payload) -> Self::Future {
		let user_manager = match request.app_data::<Data<user::Manager>>() {
			Some(m) => m.clone(),
			None => return Box::pin(err(ErrorInternalServerError(APIError::Unspecified))),
		};

		let cookies_future = Cookies::from_request(request, payload);
		let basic_auth_future = BasicAuth::from_request(request, payload);
		let bearer_auth_future = BearerAuth::from_request(request, payload);
		let query_params_future =
			web::Query::<dto::AuthQueryParameters>::from_request(request, payload);

		Box::pin(async move {
			// Auth via session cookie
			{
				let mut cookies = cookies_future.await?;
				if let Some(session_cookie) = cookies.get_signed(dto::COOKIE_SESSION) {
					let username = session_cookie.value().to_string();
					let exists = block(move || user_manager.exists(&username)).await?;
					if !exists {
						return Err(ErrorUnauthorized(APIError::Unspecified));
					}
					return Ok(Auth {
						username: session_cookie.value().to_string(),
						source: AuthSource::Cookie,
					});
				}
			}

			// Auth via bearer token in query parameter
			if let Ok(query) = query_params_future.await {
				let auth_token = user::AuthToken(query.auth_token.clone());
				let authorization = block(move || {
					user_manager.authenticate(&auth_token, user::AuthorizationScope::PolarisAuth)
				})
				.await?;
				return Ok(Auth {
					username: authorization.username,
					source: AuthSource::QueryParameter,
				});
			}

			// Auth via bearer token in authorization header
			if let Ok(bearer_auth) = bearer_auth_future.await {
				let auth_token = user::AuthToken(bearer_auth.token().to_owned());
				let authorization = block(move || {
					user_manager.authenticate(&auth_token, user::AuthorizationScope::PolarisAuth)
				})
				.await?;
				return Ok(Auth {
					username: authorization.username,
					source: AuthSource::AuthorizationBearer,
				});
			}

			// Auth via basic authorization header
			{
				let basic_auth = basic_auth_future.await?;
				let username = basic_auth.user_id().to_string();
				let password = basic_auth
					.password()
					.map(|s| s.as_ref())
					.unwrap_or("")
					.to_string();
				let auth_result = block(move || user_manager.login(&username, &password)).await;
				if auth_result.is_ok() {
					Ok(Auth {
						username: basic_auth.user_id().to_string(),
						source: AuthSource::AuthorizationBasic,
					})
				} else {
					Err(ErrorUnauthorized(APIError::Unspecified))
				}
			}
		})
	}
}

#[derive(Debug)]
struct AdminRights {
	auth: Option<Auth>,
}

impl FromRequest for AdminRights {
	type Error = actix_web::Error;
	type Future = Pin<Box<dyn Future<Output = Result<Self, Self::Error>>>>;
	type Config = ();

	fn from_request(request: &HttpRequest, payload: &mut Payload) -> Self::Future {
		let user_manager = match request.app_data::<Data<user::Manager>>() {
			Some(m) => m.clone(),
			None => return Box::pin(err(ErrorInternalServerError(APIError::Unspecified))),
		};

		let auth_future = Auth::from_request(request, payload);

		Box::pin(async move {
			let user_manager_count = user_manager.clone();
			let user_count = block(move || user_manager_count.count()).await;
			match user_count {
				Err(_) => return Err(ErrorInternalServerError(APIError::Unspecified)),
				Ok(0) => return Ok(AdminRights { auth: None }),
				_ => (),
			};

			let auth = auth_future.await?;
			let username = auth.username.clone();
			let is_admin = block(move || user_manager.is_admin(&username)).await?;
			if is_admin {
				Ok(AdminRights { auth: Some(auth) })
			} else {
				Err(ErrorForbidden(APIError::Unspecified))
			}
		})
	}
}

pub fn http_auth_middleware<
	B: MessageBody + 'static,
	S: Service<Response = ServiceResponse<B>, Request = ServiceRequest, Error = actix_web::Error>
		+ 'static,
>(
	request: ServiceRequest,
	service: &mut S,
) -> Pin<Box<dyn Future<Output = Result<ServiceResponse<B>, actix_web::Error>>>> {
	let user_manager = match request.app_data::<Data<user::Manager>>() {
		Some(m) => m.clone(),
		None => return Box::pin(err(ErrorInternalServerError(APIError::Unspecified))),
	};

	let (request, mut payload) = request.into_parts();
	let auth_future = Auth::from_request(&request, &mut payload);
	let cookies_future = Cookies::from_request(&request, &mut payload);
	let request = match ServiceRequest::from_parts(request, payload) {
		Ok(s) => s,
		Err(_) => return Box::pin(err(ErrorInternalServerError(APIError::Unspecified))),
	};

	let response_future = service.call(request);
	Box::pin(async move {
		let mut response = response_future.await?;
		if let Ok(auth) = auth_future.await {
			let set_cookies = match auth.source {
				AuthSource::AuthorizationBasic => true,
				AuthSource::AuthorizationBearer => false,
				AuthSource::Cookie => false,
				AuthSource::QueryParameter => false,
			};
			if set_cookies {
				let cookies = cookies_future.await?;
				let username = auth.username.clone();
				let is_admin = block(move || {
					user_manager
						.is_admin(&auth.username)
						.map_err(|_| APIError::Unspecified)
				})
				.await?;
				add_auth_cookies(response.response_mut(), &cookies, &username, is_admin)?;
			}
		}
		Ok(response)
	})
}

fn add_auth_cookies<T>(
	response: &mut HttpResponse<T>,
	cookies: &Cookies,
	username: &str,
	is_admin: bool,
) -> Result<(), HttpError> {
	let mut cookies = cookies.clone();

	cookies.add_signed(
		Cookie::build(dto::COOKIE_SESSION, username.to_owned())
			.same_site(cookie::SameSite::Lax)
			.http_only(true)
			.permanent()
			.finish(),
	);

	cookies.add(
		Cookie::build(dto::COOKIE_USERNAME, username.to_owned())
			.same_site(cookie::SameSite::Lax)
			.http_only(false)
			.permanent()
			.path("/")
			.finish(),
	);

	cookies.add(
		Cookie::build(dto::COOKIE_ADMIN, format!("{}", is_admin))
			.same_site(cookie::SameSite::Lax)
			.http_only(false)
			.permanent()
			.path("/")
			.finish(),
	);

	let headers = response.headers_mut();
	for cookie in cookies.jar.delta() {
		http::HeaderValue::from_str(&cookie.to_string()).map(|c| {
			headers.append(http::header::SET_COOKIE, c);
		})?;
	}

	Ok(())
}

struct MediaFile {
	named_file: NamedFile,
}

impl MediaFile {
	fn new(named_file: NamedFile) -> Self {
		Self {
			named_file: named_file,
		}
	}
}

impl Responder for MediaFile {
	type Error = actix_web::Error;
	type Future = Ready<Result<HttpResponse, actix_web::Error>>;

	fn respond_to(self, req: &HttpRequest) -> Self::Future {
		let mut response = self.named_file.into_response(req);
		if let Ok(r) = response.as_mut() {
			// Intentionally turn off content encoding for media files because:
			// 1. There is little value in compressing files that are already compressed (mp3, jpg, etc.)
			// 2. The Content-Length header is incompatible with content encoding (other than identity), and can be valuable for clients
			r.encoding(ContentEncoding::Identity);
		}
		return ready(response);
	}
}

async fn block<F, I, E>(f: F) -> Result<I, APIError>
where
	F: FnOnce() -> Result<I, E> + Send + 'static,
	I: Send + 'static,
	E: Send + std::fmt::Debug + 'static + Into<APIError>,
{
	actix_web::web::block(f).await.map_err(|e| match e {
		BlockingError::Error(e) => e.into(),
		BlockingError::Canceled => APIError::Unspecified,
	})
}

#[get("/version")]
async fn version() -> Json<dto::Version> {
	let current_version = dto::Version {
		major: dto::API_MAJOR_VERSION,
		minor: dto::API_MINOR_VERSION,
	};
	Json(current_version)
}

#[get("/initial_setup")]
async fn initial_setup(
	user_manager: Data<user::Manager>,
) -> Result<Json<dto::InitialSetup>, APIError> {
	let initial_setup = block(move || -> Result<dto::InitialSetup, APIError> {
		let users = user_manager.list()?;
		let has_any_admin = users.iter().any(|u| u.is_admin());
		Ok(dto::InitialSetup {
			has_any_users: has_any_admin,
		})
	})
	.await?;
	Ok(Json(initial_setup))
}

#[put("/config")]
async fn apply_config(
	_admin_rights: AdminRights,
	config_manager: Data<config::Manager>,
	config: Json<dto::Config>,
) -> Result<HttpResponse, APIError> {
	block(move || config_manager.apply(&config.to_owned().into())).await?;
	Ok(HttpResponse::new(StatusCode::OK))
}

#[get("/settings")]
async fn get_settings(
	settings_manager: Data<settings::Manager>,
	_admin_rights: AdminRights,
) -> Result<Json<dto::Settings>, APIError> {
	let settings = block(move || settings_manager.read()).await?;
	Ok(Json(settings.into()))
}

#[put("/settings")]
async fn put_settings(
	_admin_rights: AdminRights,
	settings_manager: Data<settings::Manager>,
	new_settings: Json<dto::NewSettings>,
) -> Result<HttpResponse, APIError> {
	block(move || settings_manager.amend(&new_settings.to_owned().into())).await?;
	Ok(HttpResponse::new(StatusCode::OK))
}

#[get("/mount_dirs")]
async fn list_mount_dirs(
	vfs_manager: Data<vfs::Manager>,
	_admin_rights: AdminRights,
) -> Result<Json<Vec<dto::MountDir>>, APIError> {
	let mount_dirs = block(move || vfs_manager.mount_dirs()).await?;
	let mount_dirs = mount_dirs.into_iter().map(|m| m.into()).collect();
	Ok(Json(mount_dirs))
}

#[put("/mount_dirs")]
async fn put_mount_dirs(
	_admin_rights: AdminRights,
	vfs_manager: Data<vfs::Manager>,
	new_mount_dirs: Json<Vec<dto::MountDir>>,
) -> Result<HttpResponse, APIError> {
	let new_mount_dirs: Vec<MountDir> = new_mount_dirs
		.to_owned()
		.into_iter()
		.map(|m| m.into())
		.collect();
	block(move || vfs_manager.set_mount_dirs(&new_mount_dirs)).await?;
	Ok(HttpResponse::new(StatusCode::OK))
}

#[get("/ddns")]
async fn get_ddns_config(
	ddns_manager: Data<ddns::Manager>,
	_admin_rights: AdminRights,
) -> Result<Json<dto::DDNSConfig>, APIError> {
	let ddns_config = block(move || ddns_manager.config()).await?;
	Ok(Json(ddns_config.into()))
}

#[put("/ddns")]
async fn put_ddns_config(
	_admin_rights: AdminRights,
	ddns_manager: Data<ddns::Manager>,
	new_ddns_config: Json<dto::DDNSConfig>,
) -> Result<HttpResponse, APIError> {
	block(move || ddns_manager.set_config(&new_ddns_config.to_owned().into())).await?;
	Ok(HttpResponse::new(StatusCode::OK))
}

#[get("/users")]
async fn list_users(
	user_manager: Data<user::Manager>,
	_admin_rights: AdminRights,
) -> Result<Json<Vec<dto::User>>, APIError> {
	let users = block(move || user_manager.list()).await?;
	let users = users.into_iter().map(|u| u.into()).collect();
	Ok(Json(users))
}

#[post("/user")]
async fn create_user(
	user_manager: Data<user::Manager>,
	_admin_rights: AdminRights,
	new_user: Json<dto::NewUser>,
) -> Result<HttpResponse, APIError> {
	let new_user = new_user.to_owned().into();
	block(move || user_manager.create(&new_user)).await?;
	Ok(HttpResponse::new(StatusCode::OK))
}

#[put("/user/{name}")]
async fn update_user(
	user_manager: Data<user::Manager>,
	admin_rights: AdminRights,
	name: web::Path<String>,
	user_update: Json<dto::UserUpdate>,
) -> Result<HttpResponse, APIError> {
	if let Some(auth) = &admin_rights.auth {
		if auth.username == name.as_str() && user_update.new_is_admin == Some(false) {
			return Err(APIError::OwnAdminPrivilegeRemoval);
		}
	}

	block(move || -> Result<(), APIError> {
		if let Some(password) = &user_update.new_password {
			user_manager.set_password(&name, password)?;
		}
		if let Some(is_admin) = &user_update.new_is_admin {
			user_manager.set_is_admin(&name, *is_admin)?;
		}
		Ok(())
	})
	.await?;
	Ok(HttpResponse::new(StatusCode::OK))
}

#[delete("/user/{name}")]
async fn delete_user(
	user_manager: Data<user::Manager>,
	admin_rights: AdminRights,
	name: web::Path<String>,
) -> Result<HttpResponse, APIError> {
	if let Some(auth) = &admin_rights.auth {
		if auth.username == name.as_str() {
			return Err(APIError::DeletingOwnAccount);
		}
	}
	block(move || user_manager.delete(&name)).await?;
	Ok(HttpResponse::new(StatusCode::OK))
}

#[get("/preferences")]
async fn get_preferences(
	user_manager: Data<user::Manager>,
	auth: Auth,
) -> Result<Json<user::Preferences>, APIError> {
	let preferences = block(move || user_manager.read_preferences(&auth.username)).await?;
	Ok(Json(preferences))
}

#[put("/preferences")]
async fn put_preferences(
	user_manager: Data<user::Manager>,
	auth: Auth,
	preferences: Json<user::Preferences>,
) -> Result<HttpResponse, APIError> {
	block(move || user_manager.write_preferences(&auth.username, &preferences)).await?;
	Ok(HttpResponse::new(StatusCode::OK))
}

#[post("/trigger_index")]
async fn trigger_index(
	index: Data<Index>,
	_admin_rights: AdminRights,
) -> Result<HttpResponse, APIError> {
	index.trigger_reindex();
	Ok(HttpResponse::new(StatusCode::OK))
}

#[post("/auth")]
async fn login(
	user_manager: Data<user::Manager>,
	credentials: Json<dto::Credentials>,
	cookies: Cookies,
) -> Result<HttpResponse, APIError> {
	let username = credentials.username.clone();
	let (user::AuthToken(token), is_admin) =
		block(move || -> Result<(user::AuthToken, bool), APIError> {
			let auth_token = user_manager.login(&credentials.username, &credentials.password)?;
			let is_admin = user_manager.is_admin(&credentials.username)?;
			Ok((auth_token, is_admin))
		})
		.await?;
	let authorization = dto::Authorization {
		username: username.clone(),
		token,
		is_admin,
	};
	let mut response = HttpResponse::Ok().json(authorization);
	add_auth_cookies(&mut response, &cookies, &username, is_admin)
		.map_err(|_| APIError::Unspecified)?;
	Ok(response)
}

#[get("/browse")]
async fn browse_root(
	index: Data<Index>,
	_auth: Auth,
) -> Result<Json<Vec<index::CollectionFile>>, APIError> {
	let result = block(move || index.browse(Path::new(""))).await?;
	Ok(Json(result))
}

#[get("/browse/{path:.*}")]
async fn browse(
	index: Data<Index>,
	_auth: Auth,
	path: web::Path<String>,
) -> Result<Json<Vec<index::CollectionFile>>, APIError> {
	let result = block(move || {
		let path = percent_decode_str(&(path.0)).decode_utf8_lossy();
		index.browse(Path::new(path.as_ref()))
	})
	.await?;
	Ok(Json(result))
}

#[get("/flatten")]
async fn flatten_root(index: Data<Index>, _auth: Auth) -> Result<Json<Vec<index::Song>>, APIError> {
	let songs = block(move || index.flatten(Path::new(""))).await?;
	Ok(Json(songs))
}

#[get("/flatten/{path:.*}")]
async fn flatten(
	index: Data<Index>,
	_auth: Auth,
	path: web::Path<String>,
) -> Result<Json<Vec<index::Song>>, APIError> {
	let songs = block(move || {
		let path = percent_decode_str(&(path.0)).decode_utf8_lossy();
		index.flatten(Path::new(path.as_ref()))
	})
	.await?;
	Ok(Json(songs))
}

#[get("/random")]
async fn random(index: Data<Index>, _auth: Auth) -> Result<Json<Vec<index::Directory>>, APIError> {
	let result = block(move || index.get_random_albums(20)).await?;
	Ok(Json(result))
}

#[get("/recent")]
async fn recent(index: Data<Index>, _auth: Auth) -> Result<Json<Vec<index::Directory>>, APIError> {
	let result = block(move || index.get_recent_albums(20)).await?;
	Ok(Json(result))
}

#[get("/search")]
async fn search_root(
	index: Data<Index>,
	_auth: Auth,
) -> Result<Json<Vec<index::CollectionFile>>, APIError> {
	let result = block(move || index.search("")).await?;
	Ok(Json(result))
}

#[get("/search/{query:.*}")]
async fn search(
	index: Data<Index>,
	_auth: Auth,
	query: web::Path<String>,
) -> Result<Json<Vec<index::CollectionFile>>, APIError> {
	let result = block(move || index.search(&query)).await?;
	Ok(Json(result))
}

#[get("/audio/{path:.*}")]
async fn get_audio(
	vfs_manager: Data<vfs::Manager>,
	_auth: Auth,
	path: web::Path<String>,
) -> Result<MediaFile, APIError> {
	let audio_path = block(move || {
		let vfs = vfs_manager.get_vfs()?;
		let path = percent_decode_str(&(path.0)).decode_utf8_lossy();
		vfs.virtual_to_real(Path::new(path.as_ref()))
			.map_err(|_| APIError::VFSPathNotFound)
	})
	.await?;

	let named_file = NamedFile::open(&audio_path).map_err(|_| APIError::AudioFileIOError)?;
	Ok(MediaFile::new(named_file))
}

#[get("/thumbnail/{path:.*}")]
async fn get_thumbnail(
	vfs_manager: Data<vfs::Manager>,
	thumbnails_manager: Data<thumbnail::Manager>,
	_auth: Auth,
	path: web::Path<String>,
	options_input: web::Query<dto::ThumbnailOptions>,
) -> Result<MediaFile, APIError> {
	let options = thumbnail::Options::from(options_input.0);

	let thumbnail_path = block(move || {
		let vfs = vfs_manager.get_vfs()?;
		let path = percent_decode_str(&(path.0)).decode_utf8_lossy();
		let image_path = vfs
			.virtual_to_real(Path::new(path.as_ref()))
			.map_err(|_| APIError::VFSPathNotFound)?;
		thumbnails_manager
			.get_thumbnail(&image_path, &options)
			.map_err(|_| APIError::Unspecified)
	})
	.await?;

	let named_file =
		NamedFile::open(&thumbnail_path).map_err(|_| APIError::ThumbnailFileIOError)?;

	Ok(MediaFile::new(named_file))
}

#[get("/playlists")]
async fn list_playlists(
	playlist_manager: Data<playlist::Manager>,
	auth: Auth,
) -> Result<Json<Vec<dto::ListPlaylistsEntry>>, APIError> {
	let playlist_names = block(move || playlist_manager.list_playlists(&auth.username)).await?;
	let playlists: Vec<dto::ListPlaylistsEntry> = playlist_names
		.into_iter()
		.map(|p| dto::ListPlaylistsEntry { name: p })
		.collect();

	Ok(Json(playlists))
}

#[put("/playlist/{name}")]
async fn save_playlist(
	playlist_manager: Data<playlist::Manager>,
	auth: Auth,
	name: web::Path<String>,
	playlist: Json<dto::SavePlaylistInput>,
) -> Result<HttpResponse, APIError> {
	block(move || playlist_manager.save_playlist(&name, &auth.username, &playlist.tracks)).await?;
	Ok(HttpResponse::new(StatusCode::OK))
}

#[get("/playlist/{name}")]
async fn read_playlist(
	playlist_manager: Data<playlist::Manager>,
	auth: Auth,
	name: web::Path<String>,
) -> Result<Json<Vec<index::Song>>, APIError> {
	let songs = block(move || playlist_manager.read_playlist(&name, &auth.username)).await?;
	Ok(Json(songs))
}

#[delete("/playlist/{name}")]
async fn delete_playlist(
	playlist_manager: Data<playlist::Manager>,
	auth: Auth,
	name: web::Path<String>,
) -> Result<HttpResponse, APIError> {
	block(move || playlist_manager.delete_playlist(&name, &auth.username)).await?;
	Ok(HttpResponse::new(StatusCode::OK))
}

#[put("/lastfm/now_playing/{path:.*}")]
async fn lastfm_now_playing(
	lastfm_manager: Data<lastfm::Manager>,
	user_manager: Data<user::Manager>,
	auth: Auth,
	path: web::Path<String>,
) -> Result<HttpResponse, APIError> {
	block(move || -> Result<(), APIError> {
		if !user_manager.is_lastfm_linked(&auth.username) {
			return Err(APIError::LastFMAccountNotLinked);
		}
		let path = percent_decode_str(&(path.0)).decode_utf8_lossy();
		lastfm_manager.now_playing(&auth.username, Path::new(path.as_ref()))?;
		Ok(())
	})
	.await?;
	Ok(HttpResponse::new(StatusCode::OK))
}

#[post("/lastfm/scrobble/{path:.*}")]
async fn lastfm_scrobble(
	lastfm_manager: Data<lastfm::Manager>,
	user_manager: Data<user::Manager>,
	auth: Auth,
	path: web::Path<String>,
) -> Result<HttpResponse, APIError> {
	block(move || -> Result<(), APIError> {
		if !user_manager.is_lastfm_linked(&auth.username) {
			return Err(APIError::LastFMAccountNotLinked);
		}
		let path = percent_decode_str(&(path.0)).decode_utf8_lossy();
		lastfm_manager.scrobble(&auth.username, Path::new(path.as_ref()))?;
		Ok(())
	})
	.await?;
	Ok(HttpResponse::new(StatusCode::OK))
}

#[get("/lastfm/link_token")]
async fn lastfm_link_token(
	lastfm_manager: Data<lastfm::Manager>,
	auth: Auth,
) -> Result<Json<dto::LastFMLinkToken>, APIError> {
	let user::AuthToken(value) =
		block(move || lastfm_manager.generate_link_token(&auth.username)).await?;
	Ok(Json(dto::LastFMLinkToken { value }))
}

#[get("/lastfm/link")]
async fn lastfm_link(
	lastfm_manager: Data<lastfm::Manager>,
	user_manager: Data<user::Manager>,
	payload: web::Query<dto::LastFMLink>,
) -> Result<HttpResponse, APIError> {
	let popup_content_string = block(move || {
		let auth_token = user::AuthToken(payload.auth_token.clone());
		let authorization =
			user_manager.authenticate(&auth_token, user::AuthorizationScope::LastFMLink)?;
		let lastfm_token = &payload.token;
		lastfm_manager.link(&authorization.username, lastfm_token)?;

		// Percent decode
		let base64_content = percent_decode_str(&payload.content).decode_utf8_lossy();

		// Base64 decode
		let popup_content = base64::decode(base64_content.as_bytes())
			.map_err(|_| APIError::LastFMLinkContentBase64DecodeError)?;

		// UTF-8 decode
		str::from_utf8(&popup_content)
			.map_err(|_| APIError::LastFMLinkContentEncodingError)
			.map(|s| s.to_owned())
	})
	.await?;

	Ok(HttpResponse::build(StatusCode::OK)
		.content_type("text/html; charset=utf-8")
		.body(popup_content_string))
}

#[delete("/lastfm/link")]
async fn lastfm_unlink(
	lastfm_manager: Data<lastfm::Manager>,
	auth: Auth,
) -> Result<HttpResponse, APIError> {
	block(move || lastfm_manager.unlink(&auth.username)).await?;
	Ok(HttpResponse::new(StatusCode::OK))
}

async fn my_block<F, I, E>(f: F) -> Result<I, String>
where
	F: FnOnce() -> Result<I, E> + Send + 'static,
	I: Send + 'static,
	E: Send + std::fmt::Debug + 'static + Into<String>,
{
	actix_web::web::block(f).await.map_err(|e| match e {
		BlockingError::Error(e) => e.into(),
		BlockingError::Canceled => "The task was cancelled".to_string(),
	})
}

fn make_error_response(err: String) -> HttpResponse {
	return HttpResponse::build(StatusCode::BAD_REQUEST)
		.content_type("text/plain")
		.body(err);
}

#[get("/rj/songs")]
async fn get_announcement(
	index: Data<Index>,
	_auth: Auth,
	announce: web::Query<index::RjRequest>,
) -> HttpResponse {
	let res = my_block(move || {
		rj::get_announcement(index.as_ref(), announce.into_inner()).map_err(|op| op.to_string())
	})
	.await;
	if res.is_err() {
		return make_error_response(res.expect_err("Memory corruption"));
	}
	let (content_type, buffer) = res.unwrap();
	HttpResponse::build(StatusCode::OK)
		.content_type(content_type)
		.body(buffer)
}

#[get("/rj/user_settings")]
async fn get_rj_user_settings(
	settings_manager: Data<settings::Manager>,
	_auth: Auth,
) -> Result<Json<rj::UserSettings>, APIError> {
	let settings = block(move || settings_manager.get_rj_user_settings()).await?;
	Ok(Json(settings))
}

fn update_user_settings(
	index: Data<Index>,
	settings_manager: Data<settings::Manager>,
	new_settings: Json<rj::UserSettings>,
) -> Result<(), String> {
	let mut rj_manager = index.rj_manager.write().unwrap();
	let to_restore = rj_manager
		.update_user_settings(new_settings.to_owned())
		.map_err(|err| err.to_string())?;
	settings_manager
		.put_rj_user_settings(&new_settings.to_owned())
		.map_err(|op| {
			rj_manager.restore_user_settings(to_restore);
			op.to_string()
		})
}

#[put("/rj/user_settings")]
async fn put_rj_user_settings(
	_admin_rights: AdminRights,
	index: Data<Index>,
	settings_manager: Data<settings::Manager>,
	new_settings: Json<rj::UserSettings>,
) -> HttpResponse {
	let res = my_block(move || update_user_settings(index, settings_manager, new_settings)).await;
	if let Some(err) = res.err() {
		return make_error_response(err);
	}

	HttpResponse::build(StatusCode::OK)
		.content_type("text/plain")
		.body("dancing with wolves error")
}

#[get("/rj/admin_settings")]
async fn get_rj_admin_settings(
	settings_manager: Data<settings::Manager>,
	_admin_rights: AdminRights,
) -> Result<Json<rj::AdminSettings>, APIError> {
	let settings = block(move || settings_manager.get_rj_admin_settings()).await?;
	Ok(Json(settings))
}

fn update_admin_settings(
	index: Data<Index>,
	settings_manager: Data<settings::Manager>,
	new_settings: Json<rj::AdminSettings>,
) -> Result<(), String> {
	let mut rj_manager = index.rj_manager.write().unwrap();
	let to_restore = rj_manager
		.update_admin_settings(new_settings.to_owned())
		.map_err(|err| err.to_string())?;
	settings_manager
		.put_rj_admin_settings(&new_settings.to_owned())
		.map_err(|op| {
			rj_manager.update_admin_settings(to_restore).unwrap();
			op.to_string()
		})
}

#[put("/rj/admin_settings")]
async fn put_rj_admin_settings(
	_admin_rights: AdminRights,
	index: Data<Index>,
	settings_manager: Data<settings::Manager>,
	new_settings: Json<rj::AdminSettings>,
) -> HttpResponse {
	let res = my_block(move || update_admin_settings(index, settings_manager, new_settings)).await;
	if let Some(err) = res.err() {
		return make_error_response(err);
	}
	HttpResponse::new(StatusCode::OK)
}<|MERGE_RESOLUTION|>--- conflicted
+++ resolved
@@ -23,11 +23,7 @@
 use crate::app::{
 	config, ddns,
 	index::{self, Index},
-<<<<<<< HEAD
 	lastfm, playlist, rj, settings, thumbnail, user,
-=======
-	lastfm, playlist, settings, thumbnail, user,
->>>>>>> 90fd6bbc
 	vfs::{self, MountDir},
 };
 use crate::service::{dto, error::*};
@@ -393,9 +389,7 @@
 
 impl MediaFile {
 	fn new(named_file: NamedFile) -> Self {
-		Self {
-			named_file: named_file,
-		}
+		Self { named_file }
 	}
 }
 
