--- conflicted
+++ resolved
@@ -22,21 +22,13 @@
 	#[error("Unspecified")]
 	Unspecified,
 }
-<<<<<<< HEAD
-=======
 
 impl From<anyhow::Error> for Error {
 	fn from(_: anyhow::Error) -> Self {
 		Error::Unspecified
 	}
 }
->>>>>>> 822f3ed0
-
-impl From<anyhow::Error> for Error {
-	fn from(_: anyhow::Error) -> Self {
-		Error::Unspecified
-	}
-}
+
 #[derive(Clone, Default)]
 pub struct AuthSecret {
 	pub key: [u8; 32],
