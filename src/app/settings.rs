--- conflicted
+++ resolved
@@ -4,12 +4,8 @@
 use std::convert::TryInto;
 use std::time::Duration;
 
-<<<<<<< HEAD
 use crate::app::rj::{AdminSettings, UserSettings};
-use crate::db::{misc_settings, DB};
-=======
 use crate::db::{self, misc_settings, DB};
->>>>>>> e4959be2
 
 #[derive(thiserror::Error, Debug)]
 pub enum Error {
@@ -25,6 +21,8 @@
 	IndexAlbumArtPatternInvalid,
 	#[error(transparent)]
 	Database(#[from] diesel::result::Error),
+	#[error("Error from settings")]
+	SettingsError,
 }
 
 #[derive(Clone, Default)]
@@ -125,8 +123,8 @@
 				.select((scripts, enable_by_default, tts_people))
 				.get_result(&mut connection)
 				.map_err(|e| match e {
-					diesel::result::Error::NotFound => Error::Unspecified,
-					_ => Error::Unspecified,
+					diesel::result::Error::NotFound => Error::SettingsError,
+					_ => Error::SettingsError,
 				})?;
 
 		Ok(UserSettings {
@@ -143,8 +141,8 @@
 			.select((tts_service_url, tts_text_param_key, tts_enable_ssml))
 			.get_result::<(Option<String>, Option<String>, i32)>(&mut connection)
 			.map_err(|e| match e {
-				diesel::result::Error::NotFound => Error::Unspecified,
-				_ => Error::Unspecified,
+				diesel::result::Error::NotFound => Error::SettingsError,
+				_ => Error::SettingsError,
 			})?;
 		Ok(AdminSettings {
 			tts_url: url,
@@ -161,21 +159,21 @@
 			diesel::update(rj_user_settings::table)
 				.set(rj_user_settings::scripts.eq(user_script))
 				.execute(&mut connection)
-				.map_err(|_| Error::Unspecified)?;
+				.map_err(|_| Error::SettingsError)?;
 		}
 
 		if let Some(enable) = new_settings.enable_by_default {
 			diesel::update(rj_user_settings::table)
 				.set(rj_user_settings::enable_by_default.eq(enable as i32))
 				.execute(&mut connection)
-				.map_err(|_| Error::Unspecified)?;
+				.map_err(|_| Error::SettingsError)?;
 		}
 
 		let person_names = serde_json::to_string(&new_settings.tts_people).unwrap();
 		diesel::update(rj_user_settings::table)
 			.set(rj_user_settings::tts_people.eq(person_names))
 			.execute(&mut connection)
-			.map_err(|_| Error::Unspecified)?;
+			.map_err(|_| Error::SettingsError)?;
 		Ok(())
 	}
 
@@ -187,20 +185,20 @@
 			diesel::update(rj_admin_settings::table)
 				.set(rj_admin_settings::tts_service_url.eq(url))
 				.execute(&mut connection)
-				.map_err(|_| Error::Unspecified)?;
+				.map_err(|_| Error::SettingsError)?;
 		}
 
 		if let Some(key) = &new_settings.tts_key {
 			diesel::update(rj_admin_settings::table)
 				.set(rj_admin_settings::tts_text_param_key.eq(key))
 				.execute(&mut connection)
-				.map_err(|_| Error::Unspecified)?;
+				.map_err(|_| Error::SettingsError)?;
 		}
 
 		diesel::update(rj_admin_settings::table)
 			.set(rj_admin_settings::tts_enable_ssml.eq(new_settings.enable_ssml as i32))
 			.execute(&mut connection)
-			.map_err(|_| Error::Unspecified)?;
+			.map_err(|_| Error::SettingsError)?;
 		Ok(())
 	}
 }