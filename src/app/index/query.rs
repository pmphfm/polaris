<<<<<<< HEAD
use anyhow::*;
=======
use anyhow::bail;
>>>>>>> 90fd6bbc
use diesel::dsl::sql;
use diesel::prelude::*;
use diesel::sql_types;
use regex::Regex;
use std::ops::Range;
use std::path::Path;

use super::*;
use crate::db::{directories, songs};

// A token is one of the field of song structure followed by ':' and a word or words within a
// single or double quotes.
// query should contain only one occurrence of token.
// Ex. composer:"Some Composer" and lyricist:lyricist_name
fn parse_token(query: &str, token: &str) -> (Option<String>, String) {
	let mut substr = token.to_string();
	substr.push(':');
	let count = query.matches(&substr).count();

	if count == 0 || count > 1 {
		return (None, query.to_string());
	}

	// The query can be in the form
	// 1 'artist:artist_name generic_query'
	// 2 'generic_query artist:artist_name'
	// 3 'generic_query artist:artist_name generic_query'
	// In case of 2 and 3 we will have more than one string after split.
	let mut splits: Vec<&str> = query.split(&substr).collect();
	let mut query: String = "".to_string();
	if splits.len() > 1 {
		query.push_str(splits.remove(0).trim());
	}
	let re = Regex::new(r#""([^"]+)"|'([^']+)'|^([\w\-]+)"#).unwrap();
	let t = match re.find(splits[0]) {
		Some(x) => x,
		None => {
			return (None, query);
		}
	};
	let artist = "%".to_string()
		+ splits[0][t.start()..t.end()]
			.replace('\'', "")
			.replace('"', "")
			.trim() + "%";
	let rest = splits[0][t.end()..].trim();

	if !rest.is_empty() {
		if query.is_empty() {
			query = rest.to_string();
		} else {
			query.push(' ');
			query.push_str(rest);
		}
	}

	if !artist.is_empty() {
		return (Some(artist), query.to_string());
	}

	(None, query)
}

fn parse_year(query: &str, token: &str) -> (Option<Range<i32>>, String) {
	let (raw_years, ret) = parse_token(query, token);

	println!("{:?}", raw_years);

	let raw_years = match raw_years {
		Some(x) => x.replace('%', ""),
		None => {
			return (None, ret);
		}
	};
	let hyphen_count = raw_years.matches('-').count();

	if hyphen_count > 1 {
		return (None, ret);
	}

	let string_years: Vec<&str> = raw_years.split('-').collect();
	println!("{:?}", string_years);
	let start = string_years[0].parse::<i32>();
	let mut end = Ok(0);
	if hyphen_count == 0 {
		if start.is_ok() {
			end = Ok(*start.as_ref().unwrap());
		}
	} else {
		end = string_years[1].parse::<i32>();
	}
	if start.is_err() || end.is_err() {
		return (None, ret);
	}

	(Some(start.unwrap()..end.unwrap() + 1_i32), ret)
}

#[derive(Default, Debug, PartialEq)]
pub struct QueryFields {
	pub title: Option<String>,
	pub artist: Option<String>,
	pub album_artist: Option<String>,
	pub album: Option<String>,
	pub lyricist: Option<String>,
	pub composer: Option<String>,
	pub genre: Option<String>,
	pub general_query: Option<String>,
	pub years: Option<Range<i32>>,
}

pub fn parse_query(query: &str) -> QueryFields {
	// Replace multiple spaces and trim leading and trailing spaces.
	let re = Regex::new(r"\s+").unwrap();
	let query = re.replace_all(&query.to_ascii_lowercase(), " ").to_string();
	let query = query.trim().to_string();
	let (title, query) = parse_token(&query, "title");
	let (album_artist, query) = parse_token(&query, "album_artist");
	let (artist, query) = parse_token(&query, "artist");
	let (album, query) = parse_token(&query, "album");
	let (lyricist, query) = parse_token(&query, "lyricist");
	let (composer, query) = parse_token(&query, "composer");
	let (genre, query) = parse_token(&query, "genre");
	let (years, query) = parse_year(&query, "year");
	QueryFields {
		title,
		artist,
		album_artist,
		album,
		lyricist,
		composer,
		genre,
		general_query: Some(query),
		years,
	}
}

#[derive(thiserror::Error, Debug)]
pub enum QueryError {
	#[error("VFS path not found")]
	VFSPathNotFound,
	#[error("Unspecified")]
	Unspecified,
}

impl From<anyhow::Error> for QueryError {
	fn from(_: anyhow::Error) -> Self {
		QueryError::Unspecified
	}
}

no_arg_sql_function!(
	random,
	sql_types::Integer,
	"Represents the SQL RANDOM() function"
);

impl Index {
	pub fn browse<P>(&self, virtual_path: P) -> Result<Vec<CollectionFile>, QueryError>
	where
		P: AsRef<Path>,
	{
		let mut output = Vec::new();
		let vfs = self.vfs_manager.get_vfs()?;
		let connection = self.db.connect()?;

		if virtual_path.as_ref().components().count() == 0 {
			// Browse top-level
			let real_directories: Vec<Directory> = directories::table
				.filter(directories::parent.is_null())
				.load(&connection)
				.map_err(anyhow::Error::new)?;
			let virtual_directories = real_directories
				.into_iter()
				.filter_map(|d| d.virtualize(&vfs));
			output.extend(virtual_directories.map(CollectionFile::Directory));
		} else {
			// Browse sub-directory
			let real_path = vfs
				.virtual_to_real(virtual_path)
				.map_err(|_| QueryError::VFSPathNotFound)?;
			let real_path_string = real_path.as_path().to_string_lossy().into_owned();

			let real_directories: Vec<Directory> = directories::table
				.filter(directories::parent.eq(&real_path_string))
				.order(sql::<sql_types::Bool>("path COLLATE NOCASE ASC"))
				.load(&connection)
				.map_err(anyhow::Error::new)?;
			let virtual_directories = real_directories
				.into_iter()
				.filter_map(|d| d.virtualize(&vfs));
			output.extend(virtual_directories.map(CollectionFile::Directory));

			println!("Browse: {}", real_path_string);
			let real_songs: Vec<Song> = songs::table
				.filter(songs::parent.eq(&real_path_string))
				.order(sql::<sql_types::Bool>("path COLLATE NOCASE ASC"))
				.load(&connection)
				.map_err(anyhow::Error::new)?;
			let virtual_songs = real_songs.into_iter().filter_map(|s| s.virtualize(&vfs));
			output.extend(virtual_songs.map(CollectionFile::Song));
		}

		Ok(output)
	}

	pub fn flatten<P>(&self, virtual_path: P) -> Result<Vec<Song>, QueryError>
	where
		P: AsRef<Path>,
	{
		use self::songs::dsl::*;
		let vfs = self.vfs_manager.get_vfs()?;
		let connection = self.db.connect()?;

		let real_songs: Vec<Song> = if virtual_path.as_ref().parent() != None {
			let real_path = vfs
				.virtual_to_real(virtual_path)
				.map_err(|_| QueryError::VFSPathNotFound)?;
			let song_path_filter = {
				let mut path_buf = real_path;
				path_buf.push("%");
				path_buf.as_path().to_string_lossy().into_owned()
			};
			songs
				.filter(path.like(&song_path_filter))
				.order(path)
				.load(&connection)
				.map_err(anyhow::Error::new)?
		} else {
			songs
				.order(path)
				.load(&connection)
				.map_err(anyhow::Error::new)?
		};

		let virtual_songs = real_songs.into_iter().filter_map(|s| s.virtualize(&vfs));
		Ok(virtual_songs.collect::<Vec<_>>())
	}

	pub fn get_random_albums(&self, count: i64) -> anyhow::Result<Vec<Directory>> {
		use self::directories::dsl::*;
		let vfs = self.vfs_manager.get_vfs()?;
		let connection = self.db.connect()?;
		let real_directories: Vec<Directory> = directories
			.filter(album.is_not_null())
			.limit(count)
			.order(random)
			.load(&connection)?;
		let virtual_directories = real_directories
			.into_iter()
			.filter_map(|d| d.virtualize(&vfs));
		Ok(virtual_directories.collect::<Vec<_>>())
	}

	pub fn get_recent_albums(&self, count: i64) -> anyhow::Result<Vec<Directory>> {
		use self::directories::dsl::*;
		let vfs = self.vfs_manager.get_vfs()?;
		let connection = self.db.connect()?;
		let real_directories: Vec<Directory> = directories
			.filter(album.is_not_null())
			.order(date_added.desc())
			.limit(count)
			.load(&connection)?;
		let virtual_directories = real_directories
			.into_iter()
			.filter_map(|d| d.virtualize(&vfs));
		Ok(virtual_directories.collect::<Vec<_>>())
	}

<<<<<<< HEAD
	fn generic_search(&self, query: &str) -> Result<Vec<CollectionFile>> {
=======
	pub fn search(&self, query: &str) -> anyhow::Result<Vec<CollectionFile>> {
>>>>>>> 90fd6bbc
		let vfs = self.vfs_manager.get_vfs()?;
		let connection = self.db.connect()?;
		let like_test = format!("%{}%", query);
		let mut output = Vec::new();

		// Find dirs with matching path and parent not matching
		{
			use self::directories::dsl::*;
			let real_directories: Vec<Directory> = directories
				.filter(path.like(&like_test))
				.filter(parent.not_like(&like_test))
				.load(&connection)?;

			let virtual_directories = real_directories
				.into_iter()
				.filter_map(|d| d.virtualize(&vfs));

			output.extend(virtual_directories.map(CollectionFile::Directory));
		}

		// Find songs with matching title/album/artist and non-matching parent
		{
			use self::songs::dsl::*;
			let real_songs: Vec<Song> = songs
				.filter(
					path.like(&like_test)
						.or(title.like(&like_test))
						.or(album.like(&like_test))
						.or(artist.like(&like_test))
						.or(album_artist.like(&like_test))
						.or(composer.like(&like_test))
						.or(lyricist.like(&like_test))
						.or(genre.like(&like_test)),
				)
				.filter(parent.not_like(&like_test))
				.load(&connection)?;

			let virtual_songs = real_songs.into_iter().filter_map(|d| d.virtualize(&vfs));

			output.extend(virtual_songs.map(CollectionFile::Song));
		}

		Ok(output)
	}

<<<<<<< HEAD
	fn field_search(&self, fields: &QueryFields) -> Result<Vec<CollectionFile>> {
		let vfs = self.vfs_manager.get_vfs()?;
		let connection = self.db.connect()?;
		let mut output = Vec::new();

		// Find songs with matching title/album/artist and non-matching parent
		{
			use self::songs::dsl::*;
			let mut filter = songs.into_boxed();
			if let Some(title_name) = fields.title.as_ref() {
				filter = filter.filter(title.like(title_name))
			}

			if let Some(artist_name) = fields.artist.as_ref() {
				filter = filter.filter(artist.like(artist_name))
			}

			if let Some(album_artist_name) = fields.album_artist.as_ref() {
				filter = filter.filter(album_artist.like(album_artist_name))
			}

			if let Some(album_name) = fields.album.as_ref() {
				filter = filter.filter(album.like(album_name))
			}

			if let Some(lyricist_name) = fields.lyricist.as_ref() {
				filter = filter.filter(lyricist.like(lyricist_name))
			}

			if let Some(composer_name) = fields.composer.as_ref() {
				filter = filter.filter(composer.like(composer_name))
			}

			if let Some(genre_name) = fields.genre.as_ref() {
				filter = filter.filter(genre.like(genre_name))
			}

			if let Some(years) = fields.years.as_ref() {
				filter = filter
					.filter(year.ge(years.start as i32))
					.filter(year.lt(years.end as i32))
			}

			let real_songs: Vec<Song> = filter.load(&connection)?;
			let virtual_songs = real_songs.into_iter().filter_map(|d| d.virtualize(&vfs));

			output.extend(virtual_songs.map(CollectionFile::Song));
		}
		Ok(output)
	}

	pub fn search(&self, query: &str) -> Result<Vec<CollectionFile>> {
		let parsed_query = parse_query(query);
		let tmp = QueryFields {
			general_query: Some(parsed_query.general_query.as_ref().unwrap().to_string()),
			..Default::default()
		};
		if parsed_query == tmp {
			return self.generic_search(parsed_query.general_query.as_ref().unwrap());
		}
		self.field_search(&parsed_query)
	}

	pub fn get_song(&self, virtual_path: &Path) -> Result<Song> {
=======
	pub fn get_song(&self, virtual_path: &Path) -> anyhow::Result<Song> {
>>>>>>> 90fd6bbc
		let vfs = self.vfs_manager.get_vfs()?;
		let connection = self.db.connect()?;

		let real_path = vfs.virtual_to_real(virtual_path)?;
		let real_path_string = real_path.as_path().to_string_lossy();

		use self::songs::dsl::*;
		let real_song: Song = songs
			.filter(path.eq(real_path_string))
			.get_result(&connection)?;

		match real_song.virtualize(&vfs) {
			Some(s) => Ok(s),
			_ => bail!("Missing VFS mapping"),
		}
	}
}<|MERGE_RESOLUTION|>--- conflicted
+++ resolved
@@ -1,8 +1,4 @@
-<<<<<<< HEAD
-use anyhow::*;
-=======
 use anyhow::bail;
->>>>>>> 90fd6bbc
 use diesel::dsl::sql;
 use diesel::prelude::*;
 use diesel::sql_types;
@@ -272,11 +268,7 @@
 		Ok(virtual_directories.collect::<Vec<_>>())
 	}
 
-<<<<<<< HEAD
-	fn generic_search(&self, query: &str) -> Result<Vec<CollectionFile>> {
-=======
-	pub fn search(&self, query: &str) -> anyhow::Result<Vec<CollectionFile>> {
->>>>>>> 90fd6bbc
+	fn generic_search(&self, query: &str) -> anyhow::Result<Vec<CollectionFile>> {
 		let vfs = self.vfs_manager.get_vfs()?;
 		let connection = self.db.connect()?;
 		let like_test = format!("%{}%", query);
@@ -322,8 +314,7 @@
 		Ok(output)
 	}
 
-<<<<<<< HEAD
-	fn field_search(&self, fields: &QueryFields) -> Result<Vec<CollectionFile>> {
+	fn field_search(&self, fields: &QueryFields) -> anyhow::Result<Vec<CollectionFile>> {
 		let vfs = self.vfs_manager.get_vfs()?;
 		let connection = self.db.connect()?;
 		let mut output = Vec::new();
@@ -374,7 +365,7 @@
 		Ok(output)
 	}
 
-	pub fn search(&self, query: &str) -> Result<Vec<CollectionFile>> {
+	pub fn search(&self, query: &str) -> anyhow::Result<Vec<CollectionFile>> {
 		let parsed_query = parse_query(query);
 		let tmp = QueryFields {
 			general_query: Some(parsed_query.general_query.as_ref().unwrap().to_string()),
@@ -386,10 +377,7 @@
 		self.field_search(&parsed_query)
 	}
 
-	pub fn get_song(&self, virtual_path: &Path) -> Result<Song> {
-=======
 	pub fn get_song(&self, virtual_path: &Path) -> anyhow::Result<Song> {
->>>>>>> 90fd6bbc
 		let vfs = self.vfs_manager.get_vfs()?;
 		let connection = self.db.connect()?;
 
