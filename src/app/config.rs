use serde::Deserialize;
use std::io::Read;
use std::path;

use crate::app::{ddns, settings, user, vfs};

#[derive(thiserror::Error, Debug)]
pub enum Error {
	#[error("Unspecified")]
	Unspecified,
}
<<<<<<< HEAD
=======

impl From<anyhow::Error> for Error {
	fn from(_: anyhow::Error) -> Self {
		Error::Unspecified
	}
}
>>>>>>> 822f3ed0

impl From<anyhow::Error> for Error {
	fn from(_: anyhow::Error) -> Self {
		Error::Unspecified
	}
}
#[derive(Default, Deserialize)]
pub struct Config {
	pub settings: Option<settings::NewSettings>,
	pub mount_dirs: Option<Vec<vfs::MountDir>>,
	pub ydns: Option<ddns::Config>,
	pub users: Option<Vec<user::NewUser>>,
}

impl Config {
	pub fn from_path(path: &path::Path) -> anyhow::Result<Config> {
		let mut config_file = std::fs::File::open(path)?;
		let mut config_file_content = String::new();
		config_file.read_to_string(&mut config_file_content)?;
		let config = toml::de::from_str::<Self>(&config_file_content)?;
		Ok(config)
	}
}

#[derive(Clone)]
pub struct Manager {
	settings_manager: settings::Manager,
	user_manager: user::Manager,
	vfs_manager: vfs::Manager,
	ddns_manager: ddns::Manager,
}

impl Manager {
	pub fn new(
		settings_manager: settings::Manager,
		user_manager: user::Manager,
		vfs_manager: vfs::Manager,
		ddns_manager: ddns::Manager,
	) -> Self {
		Self {
			settings_manager,
			user_manager,
			vfs_manager,
			ddns_manager,
		}
	}

	pub fn apply(&self, config: &Config) -> Result<(), Error> {
		if let Some(new_settings) = &config.settings {
			self.settings_manager
				.amend(new_settings)
				.map_err(|_| Error::Unspecified)?;
		}

		if let Some(mount_dirs) = &config.mount_dirs {
			self.vfs_manager
				.set_mount_dirs(mount_dirs)
				.map_err(|_| Error::Unspecified)?;
		}

		if let Some(ddns_config) = &config.ydns {
			self.ddns_manager
				.set_config(ddns_config)
				.map_err(|_| Error::Unspecified)?;
		}

		if let Some(ref users) = config.users {
			let old_users: Vec<user::User> =
				self.user_manager.list().map_err(|_| Error::Unspecified)?;

			// Delete users that are not in new list
			for old_user in old_users
				.iter()
				.filter(|old_user| !users.iter().any(|u| u.name == old_user.name))
			{
				self.user_manager
					.delete(&old_user.name)
					.map_err(|_| Error::Unspecified)?;
			}

			// Insert new users
			for new_user in users
				.iter()
				.filter(|u| !old_users.iter().any(|old_user| old_user.name == u.name))
			{
				self.user_manager
					.create(new_user)
					.map_err(|_| Error::Unspecified)?;
			}

			// Update users
			for user in users {
				self.user_manager
					.set_password(&user.name, &user.password)
					.map_err(|_| Error::Unspecified)?;
				self.user_manager
					.set_is_admin(&user.name, user.admin)
					.map_err(|_| Error::Unspecified)?;
			}
		}

		Ok(())
	}
}

#[cfg(test)]
mod test {
<<<<<<< HEAD
	use super::*;
	use crate::app::{ddns, settings, test, user, vfs};
=======

	use super::*;
	use crate::app::test;
>>>>>>> 822f3ed0
	use crate::test_name;

	#[test]
	fn apply_saves_misc_settings() {
		let ctx = test::ContextBuilder::new(test_name!()).build();
		let new_config = Config {
			settings: Some(settings::NewSettings {
				album_art_pattern: Some("🖼️\\.jpg".into()),
				reindex_every_n_seconds: Some(100),
			}),
			..Default::default()
		};

		ctx.config_manager.apply(&new_config).unwrap();
		let settings = ctx.settings_manager.read().unwrap();
		let new_settings = new_config.settings.unwrap();
		assert_eq!(
			settings.index_album_art_pattern,
			new_settings.album_art_pattern.unwrap()
		);
		assert_eq!(
			settings.index_sleep_duration_seconds,
			new_settings.reindex_every_n_seconds.unwrap()
		);
	}

	#[test]
	fn apply_saves_mount_points() {
		let ctx = test::ContextBuilder::new(test_name!()).build();

		let new_config = Config {
			mount_dirs: Some(vec![vfs::MountDir {
				source: "/home/music".into(),
				name: "🎵📁".into(),
			}]),
			..Default::default()
		};

		ctx.config_manager.apply(&new_config).unwrap();
		let actual_mount_dirs: Vec<vfs::MountDir> = ctx.vfs_manager.mount_dirs().unwrap();
		assert_eq!(actual_mount_dirs, new_config.mount_dirs.unwrap());
	}

	#[test]
	fn apply_saves_ddns_settings() {
		let ctx = test::ContextBuilder::new(test_name!()).build();

		let new_config = Config {
			ydns: Some(ddns::Config {
				host: "🐸🐸🐸.ydns.eu".into(),
				username: "kfr🐸g".into(),
				password: "tasty🐞".into(),
			}),
			..Default::default()
		};

		ctx.config_manager.apply(&new_config).unwrap();
		let actual_ddns = ctx.ddns_manager.config().unwrap();
		assert_eq!(actual_ddns, new_config.ydns.unwrap());
	}

	#[test]
	fn apply_can_toggle_admin() {
		let ctx = test::ContextBuilder::new(test_name!())
			.user("Walter", "Tasty🍖", true)
			.build();

		assert!(ctx.user_manager.list().unwrap()[0].is_admin());

		let new_config = Config {
			users: Some(vec![user::NewUser {
				name: "Walter".into(),
				password: "Tasty🍖".into(),
				admin: false,
			}]),
			..Default::default()
		};
		ctx.config_manager.apply(&new_config).unwrap();
		assert!(!ctx.user_manager.list().unwrap()[0].is_admin());
	}
}<|MERGE_RESOLUTION|>--- conflicted
+++ resolved
@@ -9,21 +9,13 @@
 	#[error("Unspecified")]
 	Unspecified,
 }
-<<<<<<< HEAD
-=======
 
 impl From<anyhow::Error> for Error {
 	fn from(_: anyhow::Error) -> Self {
 		Error::Unspecified
 	}
 }
->>>>>>> 822f3ed0
-
-impl From<anyhow::Error> for Error {
-	fn from(_: anyhow::Error) -> Self {
-		Error::Unspecified
-	}
-}
+
 #[derive(Default, Deserialize)]
 pub struct Config {
 	pub settings: Option<settings::NewSettings>,
@@ -125,14 +117,9 @@
 
 #[cfg(test)]
 mod test {
-<<<<<<< HEAD
-	use super::*;
-	use crate::app::{ddns, settings, test, user, vfs};
-=======
 
 	use super::*;
 	use crate::app::test;
->>>>>>> 822f3ed0
 	use crate::test_name;
 
 	#[test]
