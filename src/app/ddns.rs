<<<<<<< HEAD
use serde::{Deserialize, Serialize};

use crate::db::ddns_config;

use anyhow::{bail, Result};
use log::{error, info};
use std::thread;
use std::time;

use crate::db::DB;
use diesel::prelude::*;
=======
use anyhow::bail;
use diesel::prelude::*;
use log::{error, info};
use serde::{Deserialize, Serialize};
use std::thread;
use std::time;

use crate::db::{ddns_config, DB};
>>>>>>> 388901cf

const DDNS_UPDATE_URL: &str = "https://ydns.io/api/v1/update/";

#[derive(Clone, Debug, Deserialize, Insertable, PartialEq, Eq, Queryable, Serialize)]
#[diesel(table_name = ddns_config)]
pub struct Config {
	pub host: String,
	pub username: String,
	pub password: String,
}

#[derive(Clone)]
pub struct Manager {
	db: DB,
}

impl Manager {
	pub fn new(db: DB) -> Self {
		Self { db }
	}

<<<<<<< HEAD
	fn update_my_ip(&self) -> Result<()> {
=======
	fn update_my_ip(&self) -> anyhow::Result<()> {
>>>>>>> 388901cf
		let config = self.config()?;
		if config.host.is_empty() || config.username.is_empty() {
			info!("Skipping DDNS update because credentials are missing");
			return Ok(());
		}

		let full_url = format!("{}?host={}", DDNS_UPDATE_URL, &config.host);
		let response = ureq::get(full_url.as_str())
			.auth(&config.username, &config.password)
			.call();

		if !response.ok() {
			bail!(
				"DDNS update query failed with status code: {}",
				response.status()
			);
		}

		Ok(())
	}

<<<<<<< HEAD
	pub fn config(&self) -> Result<Config> {
=======
	pub fn config(&self) -> anyhow::Result<Config> {
>>>>>>> 388901cf
		use crate::db::ddns_config::dsl::*;
		let mut connection = self.db.connect()?;
		Ok(ddns_config
			.select((host, username, password))
			.get_result(&mut connection)?)
	}

<<<<<<< HEAD
	pub fn set_config(&self, new_config: &Config) -> Result<()> {
=======
	pub fn set_config(&self, new_config: &Config) -> anyhow::Result<()> {
>>>>>>> 388901cf
		use crate::db::ddns_config::dsl::*;
		let mut connection = self.db.connect()?;
		diesel::update(ddns_config)
			.set((
				host.eq(&new_config.host),
				username.eq(&new_config.username),
				password.eq(&new_config.password),
			))
			.execute(&mut connection)?;
		Ok(())
	}

	pub fn begin_periodic_updates(&self) {
		let cloned = self.clone();
		std::thread::spawn(move || {
			cloned.run();
		});
	}

	fn run(&self) {
		loop {
			if let Err(e) = self.update_my_ip() {
				error!("Dynamic DNS update error: {:?}", e);
			}
			thread::sleep(time::Duration::from_secs(60 * 30));
		}
	}
}<|MERGE_RESOLUTION|>--- conflicted
+++ resolved
@@ -1,16 +1,3 @@
-<<<<<<< HEAD
-use serde::{Deserialize, Serialize};
-
-use crate::db::ddns_config;
-
-use anyhow::{bail, Result};
-use log::{error, info};
-use std::thread;
-use std::time;
-
-use crate::db::DB;
-use diesel::prelude::*;
-=======
 use anyhow::bail;
 use diesel::prelude::*;
 use log::{error, info};
@@ -19,7 +6,6 @@
 use std::time;
 
 use crate::db::{ddns_config, DB};
->>>>>>> 388901cf
 
 const DDNS_UPDATE_URL: &str = "https://ydns.io/api/v1/update/";
 
@@ -41,11 +27,7 @@
 		Self { db }
 	}
 
-<<<<<<< HEAD
-	fn update_my_ip(&self) -> Result<()> {
-=======
 	fn update_my_ip(&self) -> anyhow::Result<()> {
->>>>>>> 388901cf
 		let config = self.config()?;
 		if config.host.is_empty() || config.username.is_empty() {
 			info!("Skipping DDNS update because credentials are missing");
@@ -67,11 +49,7 @@
 		Ok(())
 	}
 
-<<<<<<< HEAD
-	pub fn config(&self) -> Result<Config> {
-=======
 	pub fn config(&self) -> anyhow::Result<Config> {
->>>>>>> 388901cf
 		use crate::db::ddns_config::dsl::*;
 		let mut connection = self.db.connect()?;
 		Ok(ddns_config
@@ -79,11 +57,7 @@
 			.get_result(&mut connection)?)
 	}
 
-<<<<<<< HEAD
-	pub fn set_config(&self, new_config: &Config) -> Result<()> {
-=======
 	pub fn set_config(&self, new_config: &Config) -> anyhow::Result<()> {
->>>>>>> 388901cf
 		use crate::db::ddns_config::dsl::*;
 		let mut connection = self.db.connect()?;
 		diesel::update(ddns_config)
