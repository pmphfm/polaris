use anyhow::*;
<<<<<<< HEAD
use anyhow::{bail, Result};
use image::ImageOutputFormat;
use image::{DynamicImage, GenericImage, GenericImageView, ImageBuffer};
=======
use image::{DynamicImage, GenericImage, GenericImageView, ImageBuffer, ImageOutputFormat};
>>>>>>> 822f3ed0
use std::cmp;
use std::collections::hash_map::DefaultHasher;
use std::fs::{self, File};
use std::hash::{Hash, Hasher};
use std::path::{Path, PathBuf};

<<<<<<< HEAD
use crate::utils;
use crate::utils::AudioFormat;
=======
use crate::utils::{get_audio_format, AudioFormat};
>>>>>>> 822f3ed0

#[derive(Debug, Hash)]
pub struct Options {
	pub max_dimension: Option<u32>,
	pub resize_if_almost_square: bool,
	pub pad_to_square: bool,
}
<<<<<<< HEAD
=======

impl Default for Options {
	fn default() -> Self {
		Self {
			max_dimension: Some(400),
			resize_if_almost_square: true,
			pad_to_square: true,
		}
	}
}
>>>>>>> 822f3ed0

impl Default for Options {
	fn default() -> Self {
		Self {
			max_dimension: Some(400),
			resize_if_almost_square: true,
			pad_to_square: true,
		}
	}
}
#[derive(Clone)]
pub struct Manager {
	thumbnails_dir_path: PathBuf,
}

impl Manager {
	pub fn new(thumbnails_dir_path: PathBuf) -> Self {
		Self {
			thumbnails_dir_path,
		}
	}

	pub fn get_thumbnail(&self, image_path: &Path, thumbnailoptions: &Options) -> Result<PathBuf> {
		match self.retrieve_thumbnail(image_path, thumbnailoptions) {
			Some(path) => Ok(path),
			None => self.create_thumbnail(image_path, thumbnailoptions),
		}
	}

	fn get_thumbnail_path(&self, image_path: &Path, thumbnailoptions: &Options) -> PathBuf {
		let hash = Manager::hash(image_path, thumbnailoptions);
		let mut thumbnail_path = self.thumbnails_dir_path.clone();
		thumbnail_path.push(format!("{}.jpg", hash));
		thumbnail_path
	}

	fn retrieve_thumbnail(&self, image_path: &Path, thumbnailoptions: &Options) -> Option<PathBuf> {
		let path = self.get_thumbnail_path(image_path, thumbnailoptions);
		if path.exists() {
			Some(path)
		} else {
			None
		}
	}

	fn create_thumbnail(&self, image_path: &Path, thumbnailoptions: &Options) -> Result<PathBuf> {
		let thumbnail = generate_thumbnail(image_path, thumbnailoptions)?;
		let quality = 80;

		fs::create_dir_all(&self.thumbnails_dir_path)?;
		let path = self.get_thumbnail_path(image_path, thumbnailoptions);
		let mut out_file = File::create(&path)?;
		thumbnail.write_to(&mut out_file, ImageOutputFormat::Jpeg(quality))?;
		Ok(path)
	}

	fn hash(path: &Path, thumbnailoptions: &Options) -> u64 {
		let mut hasher = DefaultHasher::new();
		path.hash(&mut hasher);
		thumbnailoptions.hash(&mut hasher);
		hasher.finish()
	}
}

<<<<<<< HEAD
pub fn generate_thumbnail(image_path: &Path, options: &Options) -> Result<DynamicImage> {
=======
fn generate_thumbnail(image_path: &Path, options: &Options) -> Result<DynamicImage> {
>>>>>>> 822f3ed0
	let source_image = DynamicImage::ImageRgb8(read(image_path)?.into_rgb8());
	let (source_width, source_height) = source_image.dimensions();
	let largest_dimension = cmp::max(source_width, source_height);
	let out_dimension = cmp::min(
		options.max_dimension.unwrap_or(largest_dimension),
		largest_dimension,
	);

	let source_aspect_ratio: f32 = source_width as f32 / source_height as f32;
	let is_almost_square = source_aspect_ratio > 0.8 && source_aspect_ratio < 1.2;

	let mut final_image;
	if is_almost_square && options.resize_if_almost_square {
		final_image = source_image.thumbnail_exact(out_dimension, out_dimension);
	} else if options.pad_to_square {
		let scaled_image = source_image.thumbnail(out_dimension, out_dimension);
		let (scaled_width, scaled_height) = scaled_image.dimensions();
		let background = image::Rgb([255, 255_u8, 255_u8]);
		final_image = DynamicImage::ImageRgb8(ImageBuffer::from_pixel(
			out_dimension,
			out_dimension,
			background,
		));
		final_image.copy_from(
			&scaled_image,
			(out_dimension - scaled_width) / 2,
			(out_dimension - scaled_height) / 2,
		)?;
	} else {
		final_image = source_image.thumbnail(out_dimension, out_dimension);
	}

	Ok(final_image)
}

<<<<<<< HEAD
pub fn read(image_path: &Path) -> Result<DynamicImage> {
	match utils::get_audio_format(image_path) {
=======
fn read(image_path: &Path) -> Result<DynamicImage> {
	match get_audio_format(image_path) {
>>>>>>> 822f3ed0
		Some(AudioFormat::AIFF) => read_aiff(image_path),
		Some(AudioFormat::APE) => read_ape(image_path),
		Some(AudioFormat::FLAC) => read_flac(image_path),
		Some(AudioFormat::MP3) => read_mp3(image_path),
		Some(AudioFormat::MP4) => read_mp4(image_path),
		Some(AudioFormat::MPC) => read_ape(image_path),
		Some(AudioFormat::OGG) => read_vorbis(image_path),
		Some(AudioFormat::OPUS) => read_opus(image_path),
		Some(AudioFormat::WAVE) => read_wave(image_path),
		None => Ok(image::open(image_path)?),
	}
}

fn read_ape(_: &Path) -> Result<DynamicImage> {
	bail!("Embedded images are not supported in APE files");
}

fn read_flac(path: &Path) -> Result<DynamicImage> {
	let tag = metaflac::Tag::read_from_path(path)?;

	if let Some(p) = tag.pictures().next() {
		return Ok(image::load_from_memory(&p.data)?);
	}

	bail!(
		"Embedded flac artwork not found for file: {}",
		path.display()
	);
}

fn read_mp3(path: &Path) -> Result<DynamicImage> {
	let tag = id3::Tag::read_from_path(path)?;
<<<<<<< HEAD

=======
>>>>>>> 822f3ed0
	read_id3(path, &tag)
}

fn read_aiff(path: &Path) -> Result<DynamicImage> {
	let tag = id3::Tag::read_from_aiff_path(path)?;
<<<<<<< HEAD

=======
>>>>>>> 822f3ed0
	read_id3(path, &tag)
}

fn read_wave(path: &Path) -> Result<DynamicImage> {
	let tag = id3::Tag::read_from_wav_path(path)?;
<<<<<<< HEAD

=======
>>>>>>> 822f3ed0
	read_id3(path, &tag)
}

fn read_id3(path: &Path, tag: &id3::Tag) -> Result<DynamicImage> {
	if let Some(p) = tag.pictures().next() {
		return Ok(image::load_from_memory(&p.data)?);
	}

	bail!(
		"Embedded id3 artwork not found for file: {}",
		path.display()
	);
}

fn read_mp4(path: &Path) -> Result<DynamicImage> {
	let tag = mp4ameta::Tag::read_from_path(path)?;

	match tag.artwork().map(|d| d.data) {
		Some(v) => Ok(image::load_from_memory(v)?),
		_ => bail!(
			"Embedded mp4 artwork not found for file: {}",
			path.display()
		),
	}
}

fn read_vorbis(_: &Path) -> Result<DynamicImage> {
	bail!("Embedded images are not supported in Vorbis files");
}

fn read_opus(_: &Path) -> Result<DynamicImage> {
	bail!("Embedded images are not supported in Opus files");
}

<<<<<<< HEAD
#[test]
fn can_read_artwork_data() {
	let ext_img = image::open("test-data/artwork/Folder.png")
		.unwrap()
		.to_rgb8();
	let embedded_img = image::open("test-data/artwork/Embedded.png")
		.unwrap()
		.to_rgb8();

	let folder_img = read(Path::new("test-data/artwork/Folder.png"))
		.unwrap()
		.to_rgb8();
	assert_eq!(folder_img, ext_img);

	let aiff_img = read(Path::new("test-data/artwork/sample.aif"))
		.unwrap()
		.to_rgb8();
	assert_eq!(aiff_img, embedded_img);

	let ape_img = read(Path::new("test-data/artwork/sample.ape"))
		.map(|d| d.to_rgb8())
		.ok();
	assert_eq!(ape_img, None);

	let flac_img = read(Path::new("test-data/artwork/sample.flac"))
		.unwrap()
		.to_rgb8();
	assert_eq!(flac_img, embedded_img);

	let mp3_img = read(Path::new("test-data/artwork/sample.mp3"))
		.unwrap()
		.to_rgb8();
	assert_eq!(mp3_img, embedded_img);

	let m4a_img = read(Path::new("test-data/artwork/sample.m4a"))
		.unwrap()
		.to_rgb8();
	assert_eq!(m4a_img, embedded_img);

	let ogg_img = read(Path::new("test-data/artwork/sample.ogg"))
		.map(|d| d.to_rgb8())
		.ok();
	assert_eq!(ogg_img, None);

	let opus_img = read(Path::new("test-data/artwork/sample.opus"))
		.map(|d| d.to_rgb8())
		.ok();
	assert_eq!(opus_img, None);

	let wave_img = read(Path::new("test-data/artwork/sample.wav"))
		.unwrap()
		.to_rgb8();
	assert_eq!(wave_img, embedded_img);
=======
#[cfg(test)]
mod test {

	use super::*;

	#[test]
	fn can_read_artwork_data() {
		let ext_img = image::open("test-data/artwork/Folder.png")
			.unwrap()
			.to_rgb8();
		let embedded_img = image::open("test-data/artwork/Embedded.png")
			.unwrap()
			.to_rgb8();

		let folder_img = read(Path::new("test-data/artwork/Folder.png"))
			.unwrap()
			.to_rgb8();
		assert_eq!(folder_img, ext_img);

		let aiff_img = read(Path::new("test-data/artwork/sample.aif"))
			.unwrap()
			.to_rgb8();
		assert_eq!(aiff_img, embedded_img);

		let ape_img = read(Path::new("test-data/artwork/sample.ape"))
			.map(|d| d.to_rgb8())
			.ok();
		assert_eq!(ape_img, None);

		let flac_img = read(Path::new("test-data/artwork/sample.flac"))
			.unwrap()
			.to_rgb8();
		assert_eq!(flac_img, embedded_img);

		let mp3_img = read(Path::new("test-data/artwork/sample.mp3"))
			.unwrap()
			.to_rgb8();
		assert_eq!(mp3_img, embedded_img);

		let m4a_img = read(Path::new("test-data/artwork/sample.m4a"))
			.unwrap()
			.to_rgb8();
		assert_eq!(m4a_img, embedded_img);

		let ogg_img = read(Path::new("test-data/artwork/sample.ogg"))
			.map(|d| d.to_rgb8())
			.ok();
		assert_eq!(ogg_img, None);

		let opus_img = read(Path::new("test-data/artwork/sample.opus"))
			.map(|d| d.to_rgb8())
			.ok();
		assert_eq!(opus_img, None);

		let wave_img = read(Path::new("test-data/artwork/sample.wav"))
			.unwrap()
			.to_rgb8();
		assert_eq!(wave_img, embedded_img);
	}
>>>>>>> 822f3ed0
}<|MERGE_RESOLUTION|>--- conflicted
+++ resolved
@@ -1,23 +1,12 @@
 use anyhow::*;
-<<<<<<< HEAD
-use anyhow::{bail, Result};
-use image::ImageOutputFormat;
-use image::{DynamicImage, GenericImage, GenericImageView, ImageBuffer};
-=======
 use image::{DynamicImage, GenericImage, GenericImageView, ImageBuffer, ImageOutputFormat};
->>>>>>> 822f3ed0
 use std::cmp;
 use std::collections::hash_map::DefaultHasher;
 use std::fs::{self, File};
 use std::hash::{Hash, Hasher};
 use std::path::{Path, PathBuf};
 
-<<<<<<< HEAD
-use crate::utils;
-use crate::utils::AudioFormat;
-=======
 use crate::utils::{get_audio_format, AudioFormat};
->>>>>>> 822f3ed0
 
 #[derive(Debug, Hash)]
 pub struct Options {
@@ -25,8 +14,6 @@
 	pub resize_if_almost_square: bool,
 	pub pad_to_square: bool,
 }
-<<<<<<< HEAD
-=======
 
 impl Default for Options {
 	fn default() -> Self {
@@ -37,17 +24,7 @@
 		}
 	}
 }
->>>>>>> 822f3ed0
-
-impl Default for Options {
-	fn default() -> Self {
-		Self {
-			max_dimension: Some(400),
-			resize_if_almost_square: true,
-			pad_to_square: true,
-		}
-	}
-}
+
 #[derive(Clone)]
 pub struct Manager {
 	thumbnails_dir_path: PathBuf,
@@ -102,11 +79,7 @@
 	}
 }
 
-<<<<<<< HEAD
-pub fn generate_thumbnail(image_path: &Path, options: &Options) -> Result<DynamicImage> {
-=======
 fn generate_thumbnail(image_path: &Path, options: &Options) -> Result<DynamicImage> {
->>>>>>> 822f3ed0
 	let source_image = DynamicImage::ImageRgb8(read(image_path)?.into_rgb8());
 	let (source_width, source_height) = source_image.dimensions();
 	let largest_dimension = cmp::max(source_width, source_height);
@@ -142,13 +115,8 @@
 	Ok(final_image)
 }
 
-<<<<<<< HEAD
-pub fn read(image_path: &Path) -> Result<DynamicImage> {
-	match utils::get_audio_format(image_path) {
-=======
 fn read(image_path: &Path) -> Result<DynamicImage> {
 	match get_audio_format(image_path) {
->>>>>>> 822f3ed0
 		Some(AudioFormat::AIFF) => read_aiff(image_path),
 		Some(AudioFormat::APE) => read_ape(image_path),
 		Some(AudioFormat::FLAC) => read_flac(image_path),
@@ -181,28 +149,16 @@
 
 fn read_mp3(path: &Path) -> Result<DynamicImage> {
 	let tag = id3::Tag::read_from_path(path)?;
-<<<<<<< HEAD
-
-=======
->>>>>>> 822f3ed0
 	read_id3(path, &tag)
 }
 
 fn read_aiff(path: &Path) -> Result<DynamicImage> {
 	let tag = id3::Tag::read_from_aiff_path(path)?;
-<<<<<<< HEAD
-
-=======
->>>>>>> 822f3ed0
 	read_id3(path, &tag)
 }
 
 fn read_wave(path: &Path) -> Result<DynamicImage> {
 	let tag = id3::Tag::read_from_wav_path(path)?;
-<<<<<<< HEAD
-
-=======
->>>>>>> 822f3ed0
 	read_id3(path, &tag)
 }
 
@@ -237,61 +193,6 @@
 	bail!("Embedded images are not supported in Opus files");
 }
 
-<<<<<<< HEAD
-#[test]
-fn can_read_artwork_data() {
-	let ext_img = image::open("test-data/artwork/Folder.png")
-		.unwrap()
-		.to_rgb8();
-	let embedded_img = image::open("test-data/artwork/Embedded.png")
-		.unwrap()
-		.to_rgb8();
-
-	let folder_img = read(Path::new("test-data/artwork/Folder.png"))
-		.unwrap()
-		.to_rgb8();
-	assert_eq!(folder_img, ext_img);
-
-	let aiff_img = read(Path::new("test-data/artwork/sample.aif"))
-		.unwrap()
-		.to_rgb8();
-	assert_eq!(aiff_img, embedded_img);
-
-	let ape_img = read(Path::new("test-data/artwork/sample.ape"))
-		.map(|d| d.to_rgb8())
-		.ok();
-	assert_eq!(ape_img, None);
-
-	let flac_img = read(Path::new("test-data/artwork/sample.flac"))
-		.unwrap()
-		.to_rgb8();
-	assert_eq!(flac_img, embedded_img);
-
-	let mp3_img = read(Path::new("test-data/artwork/sample.mp3"))
-		.unwrap()
-		.to_rgb8();
-	assert_eq!(mp3_img, embedded_img);
-
-	let m4a_img = read(Path::new("test-data/artwork/sample.m4a"))
-		.unwrap()
-		.to_rgb8();
-	assert_eq!(m4a_img, embedded_img);
-
-	let ogg_img = read(Path::new("test-data/artwork/sample.ogg"))
-		.map(|d| d.to_rgb8())
-		.ok();
-	assert_eq!(ogg_img, None);
-
-	let opus_img = read(Path::new("test-data/artwork/sample.opus"))
-		.map(|d| d.to_rgb8())
-		.ok();
-	assert_eq!(opus_img, None);
-
-	let wave_img = read(Path::new("test-data/artwork/sample.wav"))
-		.unwrap()
-		.to_rgb8();
-	assert_eq!(wave_img, embedded_img);
-=======
 #[cfg(test)]
 mod test {
 
@@ -351,5 +252,4 @@
 			.to_rgb8();
 		assert_eq!(wave_img, embedded_img);
 	}
->>>>>>> 822f3ed0
 }