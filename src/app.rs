--- conflicted
+++ resolved
@@ -1,13 +1,8 @@
+use log::info;
 use std::fs;
 use std::path::PathBuf;
 
-<<<<<<< HEAD
-use log::info;
-
-use crate::db::DB;
-=======
 use crate::db::{self, DB};
->>>>>>> e4959be2
 use crate::paths::Paths;
 
 pub mod config;
@@ -34,6 +29,8 @@
 	Io(PathBuf, std::io::Error),
 	#[error(transparent)]
 	Settings(#[from] settings::Error),
+	#[error(transparent)]
+	ParseError(#[from] rj::ParseError),
 }
 
 #[derive(Clone)]
@@ -58,16 +55,12 @@
 impl App {
 	pub fn new(port: u16, paths: Paths) -> Result<Self, Error> {
 		let db = DB::new(&paths.db_file_path)?;
-<<<<<<< HEAD
-		fs::create_dir_all(&paths.web_dir_path)?;
-		fs::create_dir_all(&paths.swagger_dir_path)?;
-		fs::create_dir_all(&paths.user_guide_path)?;
-=======
 		fs::create_dir_all(&paths.web_dir_path)
 			.map_err(|e| Error::Io(paths.web_dir_path.clone(), e))?;
 		fs::create_dir_all(&paths.swagger_dir_path)
 			.map_err(|e| Error::Io(paths.swagger_dir_path.clone(), e))?;
->>>>>>> e4959be2
+		fs::create_dir_all(&paths.user_guide_path)
+			.map_err(|e| Error::Io(paths.swagger_dir_path.clone(), e))?;
 
 		let thumbnails_dir_path = paths.cache_dir_path.join("thumbnails");
 		fs::create_dir_all(&thumbnails_dir_path)
