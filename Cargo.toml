[package]
name = "polaris"
version = "0.0.0"
authors = ["Antoine Gersant <antoine.gersant@lesforges.org>"]
edition = "2018"
build = "build.rs"

[features]
default = ["bundle-sqlite"]
bundle-sqlite = ["libsqlite3-sys"]
ui = ["native-windows-gui", "native-windows-derive"]

[dependencies]
actix-files = { version = "0.6" }
actix-web = { version = "4" }
actix-web-httpauth = { version = "0.6" }
actix-test = "=0.1.0-beta.13"
anyhow = "1.0.56"
ape = "0.4.0"
base64 = "0.13"
bitflags = "^1.3.2"
branca = "0.10.1"
cookie = { version = "0.16", features = ["signed", "key-expansion"] }
crossbeam-channel = "0.5"
diesel_migrations = { version = "2.0", features = ["sqlite"] }
futures-util = { version = "0.3" }
getopts = "0.2.21"
http = "0.2.6"
id3 = "1.0.2"
lazy_static = "1.4.0"
lewton = "0.10.2"
<<<<<<< HEAD
libsqlite3-sys = { version = "0.22", features = [
  "bundled",
  "bundled-windows",
], optional = true }
=======
libsqlite3-sys = { version = "0.25", features = ["bundled", "bundled-windows"], optional = true }
>>>>>>> f5a2eed4
log = "0.4.14"
metaflac = "0.2.5"
mp3-duration = "0.1.10"
mp4ameta = "0.11.0"
num_cpus = "1.13.1"
opus_headers = "0.1.2"
pbkdf2 = "0.11"
percent-encoding = "2.1"
rand = "0.8"
rayon = "1.5"
regex = "1.5.5"
rustfm-scrobble = "1.1.1"
serde = { version = "1.0.136", features = ["derive"] }
serde_derive = "1.0.136"
serde_json = "1.0.79"
simplelog = "0.11.2"
thiserror = "1.0.30"
tokio = "1.0"
toml = "0.5"
ureq = "1.5.5"
url = "2.2"

[dependencies.diesel]
version = "2.0.0"
default_features = false
features = ["libsqlite3-sys", "r2d2", "sqlite", "64-column-tables"]

[dependencies.image]
version = "0.24.1"
default_features = false
features = ["bmp", "gif", "jpeg", "png"]

[target.'cfg(windows)'.dependencies]
native-windows-gui = { version = "1.0.12", default-features = false, features = [
  "cursor",
  "image-decoder",
  "message-window",
  "menu",
  "tray-notification",
], optional = true }
native-windows-derive = { version = "1.0.4", optional = true }

[target.'cfg(unix)'.dependencies]
daemonize = "0.4.1"
sd-notify = "0.4.0"

[target.'cfg(windows)'.build-dependencies]
winres = "0.1"

[dev-dependencies]
headers = "0.3"
fs_extra = "1.2.0"<|MERGE_RESOLUTION|>--- conflicted
+++ resolved
@@ -29,14 +29,10 @@
 id3 = "1.0.2"
 lazy_static = "1.4.0"
 lewton = "0.10.2"
-<<<<<<< HEAD
-libsqlite3-sys = { version = "0.22", features = [
+libsqlite3-sys = { version = "0.25", features = [
   "bundled",
   "bundled-windows",
 ], optional = true }
-=======
-libsqlite3-sys = { version = "0.25", features = ["bundled", "bundled-windows"], optional = true }
->>>>>>> f5a2eed4
 log = "0.4.14"
 metaflac = "0.2.5"
 mp3-duration = "0.1.10"
