[package]
name = "polaris"
version = "0.0.0"
authors = ["Antoine Gersant <antoine.gersant@lesforges.org>"]
edition = "2018"
build = "build.rs"

[features]
default = ["bundle-sqlite"]
bundle-sqlite = ["libsqlite3-sys"]
ui = ["native-windows-gui", "native-windows-derive"]

[dependencies]
<<<<<<< HEAD
actix-cors = "0.5.4"
actix-files = { version = "0.4" }
=======
actix-files = { version = "0.5" }
>>>>>>> 90fd6bbc
actix-web = { version = "3" }
actix-web-httpauth = { version = "0.5.1" }
anyhow = "1.0.52"
ape = "0.4.0"
base64 = "0.13"
bitflags = "^1.3.2"
branca = "0.10.0"
cookie = { version = "0.14", features = ["signed", "key-expansion"] }
crossbeam-channel = "0.5"
diesel_migrations = { version = "1.4", features = ["sqlite"] }
futures-util = { version = "0.3" }
<<<<<<< HEAD
getopts = "0.2.15"
http = "0.2.2"
id3 = "0.6.4"
lazy_static = "1.4.0"
libsqlite3-sys = { version = "0.18", features = ["bundled", "bundled-windows"], optional = true }
lewton = "0.10.1"
log = "0.4.5"
metaflac = "0.2.3"
mp3-duration = "0.1.9"
mp4ameta = "0.10.0"
num_cpus = "1.13.0"
=======
getopts = "0.2.21"
http = "0.2.6"
id3 = "1.0.2"
libsqlite3-sys = { version = "0.22", features = ["bundled", "bundled-windows"], optional = true }
lewton = "0.10.2"
log = "0.4.14"
metaflac = "0.2.5"
mp3-duration = "0.1.10"
mp4ameta = "0.11.0"
num_cpus = "1.13.1"
>>>>>>> 90fd6bbc
opus_headers = "0.1.2"
percent-encoding = "2.1"
pbkdf2 = "0.10"
rand = "0.8"
rayon = "1.5"
regex = "1.5.4"
rustfm-scrobble = "1.1.1"
serde = { version = "1.0.133", features = ["derive"] }
serde_derive = "1.0.133"
serde_json = "1.0.74"
simplelog = "0.11.1"
thiserror = "1.0.30"
toml = "0.5"
ureq = "1.5.5"
url = "2.2"

[dependencies.diesel]
version = "1.4.8"
default_features = false
features = ["libsqlite3-sys", "r2d2", "sqlite", "64-column-tables"]

[dependencies.image]
version = "0.23.14"
default_features = false
features = ["bmp", "gif", "jpeg", "png"]

[target.'cfg(windows)'.dependencies]
native-windows-gui = {version = "1.0.12", default-features = false, features = ["cursor", "image-decoder", "message-window", "menu", "tray-notification"], optional = true }
native-windows-derive = {version = "1.0.4", optional = true }

[target.'cfg(unix)'.dependencies]
daemonize = "0.4.1"
sd-notify = "0.3.0"

[target.'cfg(windows)'.build-dependencies]
winres = "0.1"

[dev-dependencies]
headers = "0.3"
fs_extra = "1.2.0"<|MERGE_RESOLUTION|>--- conflicted
+++ resolved
@@ -11,12 +11,7 @@
 ui = ["native-windows-gui", "native-windows-derive"]
 
 [dependencies]
-<<<<<<< HEAD
-actix-cors = "0.5.4"
-actix-files = { version = "0.4" }
-=======
 actix-files = { version = "0.5" }
->>>>>>> 90fd6bbc
 actix-web = { version = "3" }
 actix-web-httpauth = { version = "0.5.1" }
 anyhow = "1.0.52"
@@ -28,22 +23,10 @@
 crossbeam-channel = "0.5"
 diesel_migrations = { version = "1.4", features = ["sqlite"] }
 futures-util = { version = "0.3" }
-<<<<<<< HEAD
-getopts = "0.2.15"
-http = "0.2.2"
-id3 = "0.6.4"
-lazy_static = "1.4.0"
-libsqlite3-sys = { version = "0.18", features = ["bundled", "bundled-windows"], optional = true }
-lewton = "0.10.1"
-log = "0.4.5"
-metaflac = "0.2.3"
-mp3-duration = "0.1.9"
-mp4ameta = "0.10.0"
-num_cpus = "1.13.0"
-=======
 getopts = "0.2.21"
 http = "0.2.6"
 id3 = "1.0.2"
+lazy_static = "1.4.0"
 libsqlite3-sys = { version = "0.22", features = ["bundled", "bundled-windows"], optional = true }
 lewton = "0.10.2"
 log = "0.4.14"
@@ -51,7 +34,6 @@
 mp3-duration = "0.1.10"
 mp4ameta = "0.11.0"
 num_cpus = "1.13.1"
->>>>>>> 90fd6bbc
 opus_headers = "0.1.2"
 percent-encoding = "2.1"
 pbkdf2 = "0.10"
