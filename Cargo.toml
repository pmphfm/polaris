[package]
name = "polaris"
version = "0.0.0"
authors = ["Antoine Gersant <antoine.gersant@lesforges.org>"]
edition = "2018"
build = "build.rs"

[features]
default = ["bundle-sqlite"]
bundle-sqlite = ["libsqlite3-sys"]
ui = ["native-windows-gui", "native-windows-derive"]

[dependencies]
actix-files = { version = "0.6" }
actix-web = { version = "4" }
actix-web-httpauth = { version = "0.6" }
actix-test = "=0.1.0-beta.13"
anyhow = "1.0.56"
ape = "0.4.0"
base64 = "0.13"
<<<<<<< HEAD
bitflags = "^1.3.2"
branca = "0.10.0"
cookie = { version = "0.14", features = ["signed", "key-expansion"] }
=======
branca = "0.10.1"
cookie = { version = "0.16", features = ["signed", "key-expansion"] }
>>>>>>> 374d0ca5
crossbeam-channel = "0.5"
diesel_migrations = { version = "1.4", features = ["sqlite"] }
futures-util = { version = "0.3" }
getopts = "0.2.21"
http = "0.2.6"
id3 = "1.0.2"
<<<<<<< HEAD
lazy_static = "1.4.0"
libsqlite3-sys = { version = "0.22", features = ["bundled", "bundled-windows"], optional = true }
=======
>>>>>>> 374d0ca5
lewton = "0.10.2"
libsqlite3-sys = { version = "0.22", features = ["bundled", "bundled-windows"], optional = true }
log = "0.4.14"
metaflac = "0.2.5"
mp3-duration = "0.1.10"
mp4ameta = "0.11.0"
num_cpus = "1.13.1"
opus_headers = "0.1.2"
pbkdf2 = "0.11"
percent-encoding = "2.1"
rand = "0.8"
rayon = "1.5"
regex = "1.5.5"
rustfm-scrobble = "1.1.1"
serde = { version = "1.0.136", features = ["derive"] }
serde_derive = "1.0.136"
serde_json = "1.0.79"
simplelog = "0.11.2"
thiserror = "1.0.30"
tokio = "1.0"
toml = "0.5"
ureq = "1.5.5"
url = "2.2"

[dependencies.diesel]
version = "1.4.8"
default_features = false
features = ["libsqlite3-sys", "r2d2", "sqlite", "64-column-tables"]

[dependencies.image]
version = "0.24.1"
default_features = false
features = ["bmp", "gif", "jpeg", "png"]

[target.'cfg(windows)'.dependencies]
native-windows-gui = {version = "1.0.12", default-features = false, features = ["cursor", "image-decoder", "message-window", "menu", "tray-notification"], optional = true }
native-windows-derive = {version = "1.0.4", optional = true }

[target.'cfg(unix)'.dependencies]
daemonize = "0.4.1"
sd-notify = "0.4.0"

[target.'cfg(windows)'.build-dependencies]
winres = "0.1"

[dev-dependencies]
headers = "0.3"
fs_extra = "1.2.0"<|MERGE_RESOLUTION|>--- conflicted
+++ resolved
@@ -18,27 +18,21 @@
 anyhow = "1.0.56"
 ape = "0.4.0"
 base64 = "0.13"
-<<<<<<< HEAD
 bitflags = "^1.3.2"
-branca = "0.10.0"
-cookie = { version = "0.14", features = ["signed", "key-expansion"] }
-=======
 branca = "0.10.1"
 cookie = { version = "0.16", features = ["signed", "key-expansion"] }
->>>>>>> 374d0ca5
 crossbeam-channel = "0.5"
 diesel_migrations = { version = "1.4", features = ["sqlite"] }
 futures-util = { version = "0.3" }
 getopts = "0.2.21"
 http = "0.2.6"
 id3 = "1.0.2"
-<<<<<<< HEAD
 lazy_static = "1.4.0"
-libsqlite3-sys = { version = "0.22", features = ["bundled", "bundled-windows"], optional = true }
-=======
->>>>>>> 374d0ca5
 lewton = "0.10.2"
-libsqlite3-sys = { version = "0.22", features = ["bundled", "bundled-windows"], optional = true }
+libsqlite3-sys = { version = "0.22", features = [
+  "bundled",
+  "bundled-windows",
+], optional = true }
 log = "0.4.14"
 metaflac = "0.2.5"
 mp3-duration = "0.1.10"
@@ -72,8 +66,14 @@
 features = ["bmp", "gif", "jpeg", "png"]
 
 [target.'cfg(windows)'.dependencies]
-native-windows-gui = {version = "1.0.12", default-features = false, features = ["cursor", "image-decoder", "message-window", "menu", "tray-notification"], optional = true }
-native-windows-derive = {version = "1.0.4", optional = true }
+native-windows-gui = { version = "1.0.12", default-features = false, features = [
+  "cursor",
+  "image-decoder",
+  "message-window",
+  "menu",
+  "tray-notification",
+], optional = true }
+native-windows-derive = { version = "1.0.4", optional = true }
 
 [target.'cfg(unix)'.dependencies]
 daemonize = "0.4.1"
